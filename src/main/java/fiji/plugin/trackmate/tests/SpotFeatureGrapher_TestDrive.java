package fiji.plugin.trackmate.tests;

import java.io.File;
import java.io.IOException;
import java.util.ArrayList;
import java.util.HashSet;
import java.util.List;

import net.imglib2.type.NativeType;
import net.imglib2.type.numeric.RealType;

import org.jdom.JDOMException;
import org.jgrapht.graph.DefaultWeightedEdge;
import org.jgrapht.graph.SimpleDirectedWeightedGraph;

import fiji.plugin.trackmate.Logger;
import fiji.plugin.trackmate.Spot;
import fiji.plugin.trackmate.SpotCollection;
import fiji.plugin.trackmate.SpotImp;
import fiji.plugin.trackmate.TrackMateModel;
import fiji.plugin.trackmate.TrackMate_;
import fiji.plugin.trackmate.io.TmXmlReader;
import fiji.plugin.trackmate.visualization.trackscheme.SpotFeatureGrapher;
import fiji.plugin.trackmate.visualization.trackscheme.TrackScheme;

public class SpotFeatureGrapher_TestDrive {

	public static <T extends RealType<T> & NativeType<T>> void main(String[] args) throws JDOMException, IOException {

		// Load objects 
		File file = new File("/Users/tinevez/Desktop/Data/Tree.xml");
		TrackMate_<T> plugin = new TrackMate_<T>();
		plugin.initModules();
		TmXmlReader<T> reader = new TmXmlReader<T>(file, plugin, Logger.DEFAULT_LOGGER);
		reader.parse();
		final TrackMateModel<T> model = reader.getModel();
		List<Spot> spots = model.getFilteredSpots().getAllSpots();
		
		HashSet<String> Y = new HashSet<String>(1);
		Y.add(Spot.POSITION_T);
		SpotFeatureGrapher<T> grapher = new SpotFeatureGrapher<T>(Spot.POSITION_X, Y, spots, model);
		grapher.setVisible(true);
		
		TrackScheme<T> trackScheme = new TrackScheme<T>(model);
		trackScheme.render();
		
	}
	
	/**
	 *  Another example: spots that go in spiral
	 */
	@SuppressWarnings("unused")
	private static <T extends RealType<T> & NativeType<T>> TrackMateModel<T> getSpiralModel() {
		
		final int N_SPOTS = 50;
		List<Spot> spots = new ArrayList<Spot>(N_SPOTS);
		SpotCollection sc = new SpotCollection();
		for (int i = 0; i < N_SPOTS; i++) {
			double[] coordinates = new double[3];
			coordinates[0] = 100 + 100 * i / 100. * Math.cos(i / 100. * 5 * 2*Math.PI); 
			coordinates[1] = 100 + 100 * i / 100. * Math.sin(i / 100. * 5 * 2*Math.PI);
			coordinates[2] = 0;
			Spot spot = new SpotImp(coordinates);
			spot.putFeature(Spot.POSITION_T, i);
			spot.putFeature(Spot.RADIUS, 2);
			
			spots.add(spot);
			
			List<Spot> ts = new ArrayList<Spot>(1);
			ts.add(spot);
			sc.put(i, ts);
		}
		
		TrackMateModel<T> model = new TrackMateModel<T>();
		model.setSpots(sc, false);
		model.setFilteredSpots(sc, false);
		
<<<<<<< HEAD
		SimpleDirectedWeightedGraph<Spot, DefaultWeightedEdge> graph 
		= new SimpleDirectedWeightedGraph<Spot, DefaultWeightedEdge>(DefaultWeightedEdge.class);
=======
		SimpleDirectedWeightedGraph<Spot, DefaultWeightedEdge> graph = new SimpleDirectedWeightedGraph<Spot, DefaultWeightedEdge>(DefaultWeightedEdge.class);
>>>>>>> bcfb42f8
		for (Spot spot : spots) {
			graph.addVertex(spot);
		}
		Spot source = spots.get(0);
		for (int i = 1; i < N_SPOTS; i++) {
			Spot target = spots.get(i);
			DefaultWeightedEdge edge = graph.addEdge(source, target);
			graph.setEdgeWeight(edge, 1);
			source = target;
		}
		model.setGraph(graph);
		
		return model;
	}
}<|MERGE_RESOLUTION|>--- conflicted
+++ resolved
@@ -75,12 +75,7 @@
 		model.setSpots(sc, false);
 		model.setFilteredSpots(sc, false);
 		
-<<<<<<< HEAD
-		SimpleDirectedWeightedGraph<Spot, DefaultWeightedEdge> graph 
-		= new SimpleDirectedWeightedGraph<Spot, DefaultWeightedEdge>(DefaultWeightedEdge.class);
-=======
 		SimpleDirectedWeightedGraph<Spot, DefaultWeightedEdge> graph = new SimpleDirectedWeightedGraph<Spot, DefaultWeightedEdge>(DefaultWeightedEdge.class);
->>>>>>> bcfb42f8
 		for (Spot spot : spots) {
 			graph.addVertex(spot);
 		}
