--- conflicted
+++ resolved
@@ -92,12 +92,7 @@
 		}
 
 		final Logger logger = Logger.IJ_LOGGER; // logPanel.getLogger();
-<<<<<<< HEAD
-
-		if ( null == filePath )
-=======
 		if ( null == filePath || filePath.length() == 0 )
->>>>>>> 99a82028
 		{
 
 			if ( null == file || file.length() == 0 )
@@ -155,13 +150,10 @@
 		final String logText = reader.getLog() + '\n';
 		// Model
 		model = reader.getModel();
-<<<<<<< HEAD
-=======
 		if ( !reader.isReadingOk() )
 		{
 			logger.error( "Problem reading the model:\n" + reader.getErrorMessage() );
 		}
->>>>>>> 99a82028
 
 		// Settings -> empty for now.
 		settings = createSettings();
