--- conflicted
+++ resolved
@@ -59,19 +59,8 @@
 		
 		final double[] calibration = TMUtils.getSpatialCalibration(img);
 		
-<<<<<<< HEAD
-		// First we need an image factory for FloatType
-		ImgFactory<T> imageFactory;
-		try {
-			imageFactory = img.factory().imgFactory(img.firstElement().copy());
-		} catch (IncompatibleTypeException e) {
-			errorMessage = BASE_ERROR_MESSAGE + "Could not instantiate image factory.";
-			return false;
-		}
-=======
 		// First we need an image factory 
 		ImgFactory<T> imageFactory = img.factory();
->>>>>>> bcfb42f8
 		
 		// And the out of bounds strategies for both types. It needs to be a value-oobs, with a constant
 		// value of 0; otherwise, we will miss maxima on the border of the image.
