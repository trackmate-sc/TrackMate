--- conflicted
+++ resolved
@@ -62,12 +62,6 @@
 	{
 		final long start = System.currentTimeMillis();
 
-<<<<<<< HEAD
-		// Clean // FIXME this is where we loose the manual features....
-		model.getFeatureModel().clearTrackFeatures();
-
-=======
->>>>>>> 8d9b3fa5
 		// Declare what you do.
 		for ( final TrackAnalyzer analyzer : settings.getTrackAnalyzers() )
 		{
@@ -129,15 +123,10 @@
 			{
 				analyzer.process( model.getTrackModel().trackIDs( false ), model );
 			}
-<<<<<<< HEAD
-			if (doLogIt)
-			{
-				logger.log("  - " + analyzer.getKey() + " in " + analyzer.getProcessingTime() + " ms.\n");
-			}
-=======
+
 			if ( doLogIt )
 				logger.log( "  - " + analyzer.getName() + " in " + analyzer.getProcessingTime() + " ms.\n" );
->>>>>>> 8d9b3fa5
+
 		}
 	}
 }