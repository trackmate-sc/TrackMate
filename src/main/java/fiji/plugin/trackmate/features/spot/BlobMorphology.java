--- conflicted
+++ resolved
@@ -142,19 +142,8 @@
 		if (img.numDimensions() == 3) {
 
 			// 3D case
-			
-<<<<<<< HEAD
-			final SphereNeighborhood<T> sphere = new SphereNeighborhood<T>(img, radius);
-			final long[] coords = new long[3];
-			for (int i = 0; i < coords.length; i++) {
-				coords[i] = Math.round( spot.getDoublePosition(i) / img.calibration(i) );
-			}
-			sphere.setPosition(coords);
-			final SphereCursor<T> cursor = sphere.cursor();
-=======
 			final SpotNeighborhood<T> neighborhood = new SpotNeighborhood<T>(spot, img);
 			final SpotNeighborhoodCursor<T> cursor = neighborhood.cursor();
->>>>>>> bcfb42f8
 			
 			double x, y, z;
 			double x2, y2, z2;
@@ -240,20 +229,8 @@
 		} else if (img.numDimensions() == 2) {
 			
 			// 2D case
-			
-<<<<<<< HEAD
-			final DiscNeighborhood<T> neighborhood = new DiscNeighborhood<T>(img, radius);
-			long[]  coords = new long[2];
-			for (int i = 0; i < coords .length; i++) {
-				coords[i] = Math.round( spot.getDoublePosition(i) / img.calibration(i) );
-			}
-			neighborhood.setPosition(coords);
-			
-			final DiscCursor<T> cursor = neighborhood.cursor();
-=======
 			final SpotNeighborhood<T> neighborhood = new SpotNeighborhood<T>(spot, img);
 			final SpotNeighborhoodCursor<T> cursor = neighborhood.cursor();
->>>>>>> bcfb42f8
 			double x, y;
 			double x2, y2;
 			double mass, totalmass = 0;
@@ -399,12 +376,8 @@
 		long start = System.currentTimeMillis();
 		System.out.println(String.format("Creating an ellipse with a = %.1f, b = %.1f", a, b));
 		System.out.println(String.format("phi = %.1f", Math.toDegrees(phi_r)));
-<<<<<<< HEAD
-		long[] center = new long[] { size_x/2, size_y/2, 0 };
-=======
 		long[] center = new long[] { size_x/2, size_y/2};
 		long[] radiuses = new long[] { max_radius, max_radius };
->>>>>>> bcfb42f8
 		
 		EllipseNeighborhood<UnsignedByteType, Img<UnsignedByteType>> disc = new EllipseNeighborhood<UnsignedByteType, Img<UnsignedByteType>>(img, center, radiuses);
 		EllipseCursor<UnsignedByteType> sc = disc.cursor();
@@ -432,12 +405,7 @@
 		start = System.currentTimeMillis();
 		BlobMorphology<UnsignedByteType> bm = new BlobMorphology<UnsignedByteType>();
 		bm.setTarget(imgplus);
-<<<<<<< HEAD
-		double[] centerD = new double[] { center[0], center[1] } ;
-		SpotImp spot = new SpotImp(centerD);
-=======
 		SpotImp spot = new SpotImp(new double[] { center[0], center[1] } );
->>>>>>> bcfb42f8
 		spot.putFeature(Spot.RADIUS, max_radius);
 		bm.process(spot);
 		end = System.currentTimeMillis();
