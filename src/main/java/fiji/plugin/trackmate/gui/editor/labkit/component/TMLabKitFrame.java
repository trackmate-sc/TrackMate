/*-
 * #%L
 * TrackMate: your buddy for everyday tracking.
 * %%
 * Copyright (C) 2010 - 2025 TrackMate developers.
 * %%
 * This program is free software: you can redistribute it and/or modify
 * it under the terms of the GNU General Public License as
 * published by the Free Software Foundation, either version 3 of the
 * License, or (at your option) any later version.
 *
 * This program is distributed in the hope that it will be useful,
 * but WITHOUT ANY WARRANTY; without even the implied warranty of
 * MERCHANTABILITY or FITNESS FOR A PARTICULAR PURPOSE.  See the
 * GNU General Public License for more details.
 *
 * You should have received a copy of the GNU General Public
 * License along with this program.  If not, see
 * <http://www.gnu.org/licenses/gpl-3.0.html>.
 * #L%
 */
package fiji.plugin.trackmate.gui.editor.labkit.component;

import java.awt.BorderLayout;
import java.awt.Color;
import java.awt.Component;
import java.awt.Dimension;
import java.awt.Image;
import java.awt.Window;
import java.awt.event.ActionEvent;
import java.awt.event.ActionListener;
import java.awt.event.FocusListener;
import java.awt.event.KeyListener;
import java.awt.event.MouseListener;
import java.awt.event.MouseMotionListener;
import java.awt.event.MouseWheelListener;
import java.awt.event.WindowAdapter;
import java.awt.event.WindowEvent;
import java.io.File;
import java.util.Arrays;

import javax.swing.BorderFactory;
import javax.swing.Box;
import javax.swing.BoxLayout;
import javax.swing.ImageIcon;
import javax.swing.JButton;
import javax.swing.JComponent;
import javax.swing.JFrame;
import javax.swing.JLabel;
import javax.swing.JPanel;
import javax.swing.JSplitPane;
import javax.swing.SwingUtilities;
import javax.swing.UIManager;

import org.scijava.ui.behaviour.MouseAndKeyHandler;
import org.scijava.ui.behaviour.io.InputTriggerConfig;
import org.scijava.ui.behaviour.io.gui.CommandDescriptionProvider.Scope;
import org.scijava.ui.behaviour.util.Actions;
import org.scijava.ui.behaviour.util.Behaviours;
import org.scijava.ui.behaviour.util.InputActionBindings;
import org.scijava.ui.behaviour.util.TriggerBehaviourBindings;

import bdv.ui.appearance.AppearanceManager;
import bdv.ui.keymap.Keymap;
import bdv.ui.keymap.KeymapManager;
import bdv.util.BdvOptions;
import fiji.plugin.trackmate.gui.Icons;
import fiji.plugin.trackmate.gui.editor.labkit.component.SrcOverAccumulateProjectorARGB.Factory;
import fiji.plugin.trackmate.gui.editor.labkit.model.TMLabKitModel;
import net.imagej.ImgPlus;
import net.imagej.axis.Axes;
import net.imglib2.Dimensions;
import net.imglib2.util.Intervals;
import net.miginfocom.swing.MigLayout;
import sc.fiji.labkit.ui.models.ImageLabelingModel;
import sc.fiji.labkit.ui.panel.GuiUtils;
import sc.fiji.labkit.ui.utils.Notifier;

/**
 * A custom LabKit frame, simplified compared to the main LabKit frame.
 * <p>
 * This UI is made to deal with the TrackMate LabKit model, where there is one
 * label per spots created. Because there can be many spots, we want to use a
 * more lightweight UI for the label side bar.
 */
public class TMLabKitFrame extends JFrame
{

	private static final long serialVersionUID = 1L;

	static final String KEYMAP_HOME = new File( new File( System.getProperty( "user.home" ), ".trackmate" ), "editor" ).getAbsolutePath();

	static final String KEY_CONFIG_CONTEXT = "trackmate-labkit";

	static final Scope KEY_CONFIG_SCOPE = new Scope( KEY_CONFIG_CONTEXT );

	private final Notifier onCloseListeners = new Notifier();

	public TMLabKitFrame( final TMLabKitModel model )
	{
		final ImageLabelingModel imageLabelingModel = model.imageLabelingModel();

		// How many sources?
		final ImgPlus< ? > img = imageLabelingModel.imageForSegmentation().get();
		final int cAxis = img.dimensionIndex( Axes.CHANNEL );
		final int nChannels = cAxis < 0 ? 1 : ( int ) img.dimension( cAxis );
		final int nSources = nChannels + 1; // for the labels

		/*
		 * Here we create a specific config for BDV, so that we can use a custom
		 * keymap selected not to interfere with the TrackMate-Labkit keymap. I
		 * could not find a way to update the BDV keymap dynamically (the
		 * Actions instances are private, so I could not add a listener to it).
		 * So the only solution is to initialize the BDV window with a custom
		 * keymap, configured rationally, and leave it as is.
		 */
		final AppearanceManager appearanceManager = new AppearanceManager( KEYMAP_HOME );
		final KeymapManager bdvKeymapManager = new KeymapManager();
		final Keymap bdvKeymap = bdvKeymapManager.getForwardSelectedKeymap();
		bdvKeymap.set( TMKeymapManager.loadBDVKeymap() );

<<<<<<< HEAD
=======
		// Create factory with initial alphas
		// [grayscale alpha, labels alpha]
		final float[] alphas = { 1.0f, 0.5f }; // FIXME
		final Factory blendingFactory = new SrcOverAccumulateProjectorARGB.Factory( alphas );

>>>>>>> 9ddd6fbc
		final BdvOptions options = BdvOptions.options()
				.inputTriggerConfig( bdvKeymap.getConfig() )
				.keymapManager( bdvKeymapManager )
				.appearanceManager( appearanceManager )
<<<<<<< HEAD
=======
				.accumulateProjectorFactory( blendingFactory )
>>>>>>> 9ddd6fbc
		;
		if ( imageLabelingModel.spatialDimensions().numDimensions() < 3 )
			options.is2D();

		// Main central panel, config specific for BDV.
		final TMBasicLabelingComponent mainPanel = new TMBasicLabelingComponent( this, imageLabelingModel, options );

		// Left side bar.
		final JPanel leftPanel = new JPanel();
		final BoxLayout layout = new BoxLayout( leftPanel, BoxLayout.PAGE_AXIS );
		leftPanel.setLayout( layout );

		// Send to TrackMate panel.
		final JPanel trackmatePanel = createTrackMatePanel();
		leftPanel.add( trackmatePanel );
		leftPanel.add( Box.createVerticalStrut( 5 ) );

		// Image info
		final JPanel imageInfoPanel = newFramedImageInfoPanel( imageLabelingModel, mainPanel );
		imageInfoPanel.getComponents()[ 1 ].setBackground( UIManager.getColor( "Panel.background" ) );
		leftPanel.add( imageInfoPanel );

		// Label list.
		final JPanel labelInfoPanel = GuiUtils.createCheckboxGroupedPanel(
				imageLabelingModel.labelingVisibility(),
				"Spots",
				new TMLabelPanel( imageLabelingModel ) );
		leftPanel.add( labelInfoPanel );

		/*
		 * Now we deal with the keymap specific to TrackMate-Labkit. We also add
		 * these actions to the BDV panel.
		 */

		// Bindings
		final InputActionBindings keybindings = new InputActionBindings();
		final TriggerBehaviourBindings triggerbindings = new TriggerBehaviourBindings();
		SwingUtilities.replaceUIActionMap( getRootPane(), keybindings.getConcatenatedActionMap() );
		SwingUtilities.replaceUIInputMap( getRootPane(), JComponent.WHEN_ANCESTOR_OF_FOCUSED_COMPONENT, keybindings.getConcatenatedInputMap() );
		final MouseAndKeyHandler mouseAndKeyHandler = new MouseAndKeyHandler();
		mouseAndKeyHandler.setInputMap( triggerbindings.getConcatenatedInputTriggerMap() );
		mouseAndKeyHandler.setBehaviourMap( triggerbindings.getConcatenatedBehaviourMap() );
		addHandler( mouseAndKeyHandler );

		final TMKeymapManager keymapManager = new TMKeymapManager();
		final InputTriggerConfig inputTriggerConfig = keymapManager.getForwardSelectedKeymap().getConfig();

		// Actions instance
		final Actions myActions = new Actions( inputTriggerConfig, KEY_CONFIG_CONTEXT );
		myActions.install( keybindings, "trackmate-labkit-actions" );
		myActions.install( mainPanel.getBdvHandle().getKeybindings(), "trackmate-labkit-actions" );

		// Behaviours instance
		final Behaviours myBehaviours = new Behaviours( inputTriggerConfig, KEY_CONFIG_CONTEXT );
		myBehaviours.install( triggerbindings, "trackmate-labkit-actions" );
		myBehaviours.install( mainPanel.getBdvHandle().getTriggerbindings(), "trackmate-labkit-actions" );

		final Keymap keymap = keymapManager.getForwardSelectedKeymap();
		keymap.updateListeners().add( () -> {
			myActions.updateKeyConfig( keymap.getConfig() );
			myBehaviours.updateKeyConfig( keymap.getConfig() );
		} );
		myActions.updateKeyConfig( keymap.getConfig() );
		myBehaviours.updateKeyConfig( keymap.getConfig() );

		// Install our actions
		TMLabKitActions.install(
				myActions,
				model,
				this,
				keybindings,
				keymapManager,
				appearanceManager );
		mainPanel.install( myActions, myBehaviours );

		// Add to frame.
		add( initGui( mainPanel, leftPanel ) );

		addWindowListener( new WindowAdapter()
		{
			@Override
			public void windowClosed( final WindowEvent e )
			{
				onCloseListeners.notifyListeners();
			}
		} );
	}

	public Notifier onCloseListeners()
	{
		return onCloseListeners;
	}

	private static JPanel createTrackMatePanel()
	{
		final JPanel dark = new JPanel();
		dark.setLayout( new BorderLayout() );
		final JPanel title = new JPanel();
		title.setBackground( new Color( 200, 200, 200 ) );
		title.setLayout( new MigLayout( "insets 4pt, gap 8pt, fillx", "10[][]10" ) );
		title.add( new JLabel( "TrackMate" ), "push" );
		dark.setBackground( new Color( 200, 200, 200 ) );
		dark.add( title, BorderLayout.PAGE_START );
		final JPanel panel = new JPanel();
		panel.setLayout( new BoxLayout( panel, BoxLayout.LINE_AXIS ) );
		final String c = "<html>"
				+ "<body style='width: 100%'>"
				+ "<p>Close and send to TrackMate</p>";
		panel.add( Box.createHorizontalStrut( 5 ) );
		panel.add( new JLabel( c ) );
		panel.add( createCloseButton() );
		panel.add( Box.createHorizontalStrut( 5 ) );
		dark.add( panel, BorderLayout.CENTER );
		dark.setMaximumSize( new Dimension( 1000, 220 ) );
		return dark;
	}

	private static final JButton createCloseButton()
	{
		final Image img = Icons.TRACKMATE_ICON.getImage();
		final Image img2 = img.getScaledInstance( 32, 32, java.awt.Image.SCALE_SMOOTH );
		final JButton button = new JButton( new ImageIcon( img2 ) );
		button.addActionListener( new ActionListener()
		{
			@Override
			public void actionPerformed( final ActionEvent e )
			{
				final Window window = SwingUtilities.getWindowAncestor( ( Component ) e.getSource() );
				if ( window != null )
					window.dispose();
			}
		} );
		return button;
	}

	private static JPanel newFramedImageInfoPanel(
			final ImageLabelingModel imageLabelingModel,
			final TMBasicLabelingComponent labelingComponent )
	{
		final JPanel info = GuiUtils.createCheckboxGroupedPanel( imageLabelingModel
				.imageVisibility(), "Image",
				createDimensionsInfo( imageLabelingModel
						.labeling().get(), labelingComponent ) );
		info.setMaximumSize( new Dimension( 1000, 200 ) );
		return info;
	}

	private static JComponent createDimensionsInfo( final Dimensions interval,
			final TMBasicLabelingComponent labelingComponent )
	{
		final Color background = UIManager.getColor( "List.background" );
		final JPanel panel = new JPanel();
		panel.setLayout( new MigLayout( "insets 8, gap 8", "10[grow][grow]", "" ) );
		panel.setBackground( background );
		final JLabel label = new JLabel( "Dimensions: " + Arrays.toString( Intervals
				.dimensionsAsLongArray( interval ) ) );
		panel.add( label, "grow, span, wrap" );
		if ( labelingComponent != null )
		{
			final JButton button = new JButton( "auto contrast" );
			button.setFocusable( false );
			button.addActionListener( ignore -> labelingComponent.autoContrast() );
			panel.add( button, "grow" );
			final JButton settingsButton = new JButton( "settings" );
			settingsButton.setFocusable( false );
			settingsButton.addActionListener( ignore -> labelingComponent.toggleContrastSettings() );
			panel.add( settingsButton, "grow, wrap" );
		}
		return panel;
	}

	private JSplitPane initGui( final JPanel mainPanel, final JPanel labelPanel )
	{
		final JSplitPane panel = new JSplitPane();
		panel.setOneTouchExpandable( true );
		panel.setLeftComponent( labelPanel );
		panel.setRightComponent( mainPanel );
		panel.setBorder( BorderFactory.createEmptyBorder() );
		return panel;
	}

	public void addHandler( final Object h )
	{
		if ( h instanceof KeyListener )
			addKeyListener( ( KeyListener ) h );

		if ( h instanceof MouseMotionListener )
			addMouseMotionListener( ( MouseMotionListener ) h );

		if ( h instanceof MouseListener )
			addMouseListener( ( MouseListener ) h );

		if ( h instanceof MouseWheelListener )
			addMouseWheelListener( ( MouseWheelListener ) h );

		if ( h instanceof FocusListener )
			addFocusListener( ( FocusListener ) h );
	}
}<|MERGE_RESOLUTION|>--- conflicted
+++ resolved
@@ -65,7 +65,6 @@
 import bdv.ui.keymap.KeymapManager;
 import bdv.util.BdvOptions;
 import fiji.plugin.trackmate.gui.Icons;
-import fiji.plugin.trackmate.gui.editor.labkit.component.SrcOverAccumulateProjectorARGB.Factory;
 import fiji.plugin.trackmate.gui.editor.labkit.model.TMLabKitModel;
 import net.imagej.ImgPlus;
 import net.imagej.axis.Axes;
@@ -119,22 +118,10 @@
 		final Keymap bdvKeymap = bdvKeymapManager.getForwardSelectedKeymap();
 		bdvKeymap.set( TMKeymapManager.loadBDVKeymap() );
 
-<<<<<<< HEAD
-=======
-		// Create factory with initial alphas
-		// [grayscale alpha, labels alpha]
-		final float[] alphas = { 1.0f, 0.5f }; // FIXME
-		final Factory blendingFactory = new SrcOverAccumulateProjectorARGB.Factory( alphas );
-
->>>>>>> 9ddd6fbc
 		final BdvOptions options = BdvOptions.options()
 				.inputTriggerConfig( bdvKeymap.getConfig() )
 				.keymapManager( bdvKeymapManager )
 				.appearanceManager( appearanceManager )
-<<<<<<< HEAD
-=======
-				.accumulateProjectorFactory( blendingFactory )
->>>>>>> 9ddd6fbc
 		;
 		if ( imageLabelingModel.spatialDimensions().numDimensions() < 3 )
 			options.is2D();
