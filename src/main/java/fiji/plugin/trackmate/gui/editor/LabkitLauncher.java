--- conflicted
+++ resolved
@@ -530,18 +530,12 @@
 				}.start();
 			}
 		};
-<<<<<<< HEAD
-		final boolean is2D = DetectionUtils.is2D( trackmate.getSettings().imp );
-		if ( !is2D )
-			action.setEnabled( false );
-=======
 		// Disable if the image is not 2D.
 		if ( !DetectionUtils.is2D( trackmate.getSettings().imp ) )
 			action.setEnabled( false );
 		else
 			action.setEnabled( ENABLE_SPOT_EDITOR );
 
->>>>>>> 226babc9
 		return action;
 	}
 }