--- conflicted
+++ resolved
@@ -99,8 +99,6 @@
 import fiji.plugin.trackmate.features.FeatureFilter;
 import fiji.plugin.trackmate.features.edges.EdgeAnalyzer;
 import fiji.plugin.trackmate.features.edges.EdgeTargetAnalyzer;
-import fiji.plugin.trackmate.features.manual.ManualEdgeColorAnalyzer;
-import fiji.plugin.trackmate.features.manual.ManualSpotColorAnalyzerFactory;
 import fiji.plugin.trackmate.features.spot.SpotAnalyzerFactory;
 import fiji.plugin.trackmate.features.track.TrackAnalyzer;
 import fiji.plugin.trackmate.features.track.TrackIndexAnalyzer;
@@ -399,41 +397,6 @@
 		final Element allTracksElement = new Element( TRACK_COLLECTION_ELEMENT_KEY );
 
 		// Prepare track features for writing: we separate ints from doubles
-<<<<<<< HEAD
-		final List< String > trackIntFeatures = new ArrayList< String >();
-		trackIntFeatures.add( TrackIndexAnalyzer.TRACK_ID );
-		trackIntFeatures.add( TrackIndexAnalyzer.TRACK_INDEX );
-		// TODO is there a better way?
-		final List< String > trackDoubleFeatures = new ArrayList< String >( model.getFeatureModel().getTrackFeatures() );
-		trackDoubleFeatures.removeAll( trackIntFeatures );
-
-		// Same thing for edge features
-		final List< String > edgeIntFeatures = new ArrayList< String >();
-		edgeIntFeatures.add( EdgeTargetAnalyzer.SPOT_SOURCE_ID );
-		edgeIntFeatures.add( EdgeTargetAnalyzer.SPOT_TARGET_ID );
-		edgeIntFeatures.add( ManualEdgeColorAnalyzer.FEATURE );
-		final List< String > edgeDoubleFeatures = new ArrayList< String >( model.getFeatureModel().getEdgeFeatures() );
-		edgeDoubleFeatures.removeAll( edgeIntFeatures );
-
-		final Set< Integer > trackIDs = model.getTrackModel().trackIDs( false );
-		for ( final int trackID : trackIDs )
-		{
-			final Set< DefaultWeightedEdge > track = model.getTrackModel().trackEdges( trackID );
-
-			final Element trackElement = new Element( TRACK_ELEMENT_KEY );
-			trackElement.setAttribute( TRACK_NAME_ATTRIBUTE_NAME, model.getTrackModel().name( trackID ) );
-
-			for ( final String feature : trackDoubleFeatures )
-			{
-				final Double val = model.getFeatureModel().getTrackFeature( trackID, feature );
-				trackElement.setAttribute( feature, val.toString() );
-			}
-
-			for ( final String feature : trackIntFeatures )
-			{
-				final int val = model.getFeatureModel().getTrackFeature( trackID, feature ).intValue();
-				trackElement.setAttribute( feature, "" + val );
-=======
 		final List< String > trackFeatures = new ArrayList< String >( model.getFeatureModel().getTrackFeatures() );
 
 		// Same thing for edge features
@@ -459,7 +422,6 @@
 					str = val.toString();
 				}
 				trackElement.setAttribute( feature, str );
->>>>>>> 8d9b3fa5
 			}
 
 			// Echo edges
@@ -475,26 +437,17 @@
 			}
 			else
 			{
-
-<<<<<<< HEAD
 				for ( final DefaultWeightedEdge edge : track )
 				{
-					final Element edgeElement = new Element( TRACK_EDGE_ELEMENT_KEY );
-					for ( final String feature : edgeDoubleFeatures )
-					{
-						final Double val = model.getFeatureModel().getEdgeFeature( edge, feature );
-						edgeElement.setAttribute( feature, val.toString() );
-					}
-					for ( final String feature : edgeIntFeatures )
-					{
-						final Double val = model.getFeatureModel().getEdgeFeature( edge, feature );
-						edgeElement.setAttribute( feature, "" + val.intValue() );
-
-=======
 					final Element edgeElement = new Element(TRACK_EDGE_ELEMENT_KEY);
 					for ( final String feature : edgeFeatures )
 					{
 						final Double val = model.getFeatureModel().getEdgeFeature(edge, feature);
+						if ( null == val )
+						{
+							// Skip missing features.
+							continue;
+						}
 						String str;
 						if ( model.getFeatureModel().getEdgeFeatureIsInt().get( feature ).booleanValue() )
 						{
@@ -505,7 +458,6 @@
 							str = val.toString();
 						}
 						edgeElement.setAttribute( feature, str );
->>>>>>> 8d9b3fa5
 					}
 
 					trackElement.addContent( edgeElement );
@@ -562,16 +514,10 @@
 			final Element frameSpotsElement = new Element( SPOT_FRAME_COLLECTION_ELEMENT_KEY );
 			frameSpotsElement.setAttribute( FRAME_ATTRIBUTE_NAME, "" + frame );
 
-<<<<<<< HEAD
-			for ( final Iterator< Spot > it = spots.iterator( frame, false ); it.hasNext(); )
-			{
-				final Element spotElement = marshalSpot( it.next() );
-				frameSpotsElement.addContent( spotElement );
-=======
-			for (final Iterator<Spot> it = spots.iterator(frame, false); it.hasNext();) {
+			for (final Iterator<Spot> it = spots.iterator(frame, false); it.hasNext();)
+			{
 				final Element spotElement = marshalSpot( it.next(), model.getFeatureModel() );
 				frameSpotsElement.addContent(spotElement);
->>>>>>> 8d9b3fa5
 			}
 			spotCollectionElement.addContent( frameSpotsElement );
 		}
@@ -586,21 +532,6 @@
 		final Element featuresElement = new Element( FEATURE_DECLARATIONS_ELEMENT_KEY );
 
 		// Spots
-<<<<<<< HEAD
-		final Element spotFeaturesElement = new Element( SPOT_FEATURES_ELEMENT_KEY );
-		Collection< String > features = fm.getSpotFeatures();
-		Map< String, String > featureNames = fm.getSpotFeatureNames();
-		Map< String, String > featureShortNames = fm.getSpotFeatureShortNames();
-		Map< String, Dimension > featureDimensions = fm.getSpotFeatureDimensions();
-		for ( final String feature : features )
-		{
-			final Element fel = new Element( FEATURE_ELEMENT_KEY );
-			fel.setAttribute( FEATURE_ATTRIBUTE, feature );
-			fel.setAttribute( FEATURE_NAME_ATTRIBUTE, featureNames.get( feature ) );
-			fel.setAttribute( FEATURE_SHORT_NAME_ATTRIBUTE, featureShortNames.get( feature ) );
-			fel.setAttribute( FEATURE_DIMENSION_ATTRIBUTE, featureDimensions.get( feature ).name() );
-			spotFeaturesElement.addContent( fel );
-=======
 		final Element spotFeaturesElement = new Element(SPOT_FEATURES_ELEMENT_KEY);
 		Collection<String> features = fm.getSpotFeatures();
 		Map<String, String> featureNames = fm.getSpotFeatureNames();
@@ -615,7 +546,6 @@
 			fel.setAttribute(FEATURE_DIMENSION_ATTRIBUTE, featureDimensions.get(feature).name());
 			fel.setAttribute( FEATURE_ISINT_ATTRIBUTE, featureIsInt.get( feature ).toString() );
 			spotFeaturesElement.addContent(fel);
->>>>>>> 8d9b3fa5
 		}
 		featuresElement.addContent( spotFeaturesElement );
 
@@ -625,16 +555,6 @@
 		featureNames = fm.getEdgeFeatureNames();
 		featureShortNames = fm.getEdgeFeatureShortNames();
 		featureDimensions = fm.getEdgeFeatureDimensions();
-<<<<<<< HEAD
-		for ( final String feature : features )
-		{
-			final Element fel = new Element( FEATURE_ELEMENT_KEY );
-			fel.setAttribute( FEATURE_ATTRIBUTE, feature );
-			fel.setAttribute( FEATURE_NAME_ATTRIBUTE, featureNames.get( feature ) );
-			fel.setAttribute( FEATURE_SHORT_NAME_ATTRIBUTE, featureShortNames.get( feature ) );
-			fel.setAttribute( FEATURE_DIMENSION_ATTRIBUTE, featureDimensions.get( feature ).name() );
-			edgeFeaturesElement.addContent( fel );
-=======
 		featureIsInt = fm.getEdgeFeatureIsInt();
 		for (final String feature : features) {
 			final Element fel = new Element(FEATURE_ELEMENT_KEY);
@@ -644,7 +564,6 @@
 			fel.setAttribute(FEATURE_DIMENSION_ATTRIBUTE, featureDimensions.get(feature).name());
 			fel.setAttribute( FEATURE_ISINT_ATTRIBUTE, featureIsInt.get( feature ).toString() );
 			edgeFeaturesElement.addContent(fel);
->>>>>>> 8d9b3fa5
 		}
 		featuresElement.addContent( edgeFeaturesElement );
 
@@ -654,16 +573,6 @@
 		featureNames = fm.getTrackFeatureNames();
 		featureShortNames = fm.getTrackFeatureShortNames();
 		featureDimensions = fm.getTrackFeatureDimensions();
-<<<<<<< HEAD
-		for ( final String feature : features )
-		{
-			final Element fel = new Element( FEATURE_ELEMENT_KEY );
-			fel.setAttribute( FEATURE_ATTRIBUTE, feature );
-			fel.setAttribute( FEATURE_NAME_ATTRIBUTE, featureNames.get( feature ) );
-			fel.setAttribute( FEATURE_SHORT_NAME_ATTRIBUTE, featureShortNames.get( feature ) );
-			fel.setAttribute( FEATURE_DIMENSION_ATTRIBUTE, featureDimensions.get( feature ).name() );
-			trackFeaturesElement.addContent( fel );
-=======
 		featureIsInt = fm.getTrackFeatureIsInt();
 		for (final String feature : features) {
 			final Element fel = new Element(FEATURE_ELEMENT_KEY);
@@ -673,7 +582,6 @@
 			fel.setAttribute(FEATURE_DIMENSION_ATTRIBUTE, featureDimensions.get(feature).name());
 			fel.setAttribute( FEATURE_ISINT_ATTRIBUTE, featureIsInt.get( feature ).toString() );
 			trackFeaturesElement.addContent(fel);
->>>>>>> 8d9b3fa5
 		}
 		featuresElement.addContent( trackFeaturesElement );
 
@@ -767,15 +675,6 @@
 	 * STATIC METHODS
 	 */
 
-<<<<<<< HEAD
-	private static final Element marshalSpot( final Spot spot )
-	{
-		final Collection< Attribute > attributes = new ArrayList< Attribute >();
-		final Attribute IDattribute = new Attribute( SPOT_ID_ATTRIBUTE_NAME, "" + spot.ID() );
-		attributes.add( IDattribute );
-		final Attribute nameAttribute = new Attribute( SPOT_NAME_ATTRIBUTE_NAME, spot.getName() );
-		attributes.add( nameAttribute );
-=======
 	private static final Element marshalSpot( final Spot spot, final FeatureModel fm )
 	{
 		final Collection<Attribute> attributes = new ArrayList<Attribute>();
@@ -783,32 +682,17 @@
 		attributes.add(IDattribute);
 		final Attribute nameAttribute = new Attribute(SPOT_NAME_ATTRIBUTE_NAME, spot.getName());
 		attributes.add(nameAttribute);
->>>>>>> 8d9b3fa5
 		Double val;
 		Attribute featureAttribute;
 
-		final List< String > spotIntFeatures = new ArrayList< String >( 1 );
-		spotIntFeatures.add( ManualSpotColorAnalyzerFactory.FEATURE );
-		// TODO Is there a better way?
-
 		for ( final String feature : spot.getFeatures().keySet() )
 		{
 			val = spot.getFeature( feature );
 			if ( null == val )
 			{
+				// Skip missing features.
 				continue;
 			}
-<<<<<<< HEAD
-			if ( spotIntFeatures.contains( feature ) )
-			{
-				featureAttribute = new Attribute( feature, "" + val.intValue() );
-			}
-			else
-			{
-				featureAttribute = new Attribute( feature, val.toString() );
-			}
-			attributes.add( featureAttribute );
-=======
 
 			final String str;
 			if ( fm.getSpotFeatureIsInt().get( feature ).booleanValue() )
@@ -821,7 +705,6 @@
 			}
 			featureAttribute = new Attribute(feature, str);
 			attributes.add(featureAttribute);
->>>>>>> 8d9b3fa5
 		}
 
 		final Element spotElement = new Element( SPOT_ELEMENT_KEY );
