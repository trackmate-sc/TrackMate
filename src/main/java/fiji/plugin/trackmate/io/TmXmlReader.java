--- conflicted
+++ resolved
@@ -446,13 +446,8 @@
 	/**
 	 * Reads the settings element of the file, and sets the fields of the
 	 * specified {@link Settings} object according to the xml file content.
-<<<<<<< HEAD
-=======
 	 * Returns <code>null</code> if the settings element cannot be found in the
 	 * file.
-	 *
-	 * @param imp
->>>>>>> ffc47877
 	 *
 	 * @param imp
 	 *            the image to store in the new Settings object.
