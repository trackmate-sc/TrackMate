package fiji.plugin.trackmate.visualization.hyperstack;

import ij.ImagePlus;
import ij.gui.Roi;

import java.awt.AlphaComposite;
import java.awt.BasicStroke;
import java.awt.Color;
import java.awt.Composite;
import java.awt.Graphics;
import java.awt.Graphics2D;
import java.awt.RenderingHints;
import java.awt.Stroke;
import java.awt.geom.AffineTransform;
import java.util.Collection;
import java.util.HashSet;
import java.util.Map;
import java.util.Set;

import org.jgrapht.graph.DefaultWeightedEdge;

import fiji.plugin.trackmate.Spot;
import fiji.plugin.trackmate.TrackMateModel;
import fiji.plugin.trackmate.util.TMUtils;
import fiji.plugin.trackmate.visualization.TrackColorGenerator;
import fiji.plugin.trackmate.visualization.TrackMateModelView;

/**
 * The overlay class in charge of drawing the tracks on the hyperstack window.
 * @author Jean-Yves Tinevez <jeanyves.tinevez@gmail.com> 2010 - 2011
 */
public class TrackOverlay extends Roi {
	private static final long serialVersionUID = 1L;
	protected final double[] calibration;
	protected Collection<DefaultWeightedEdge> highlight = new HashSet<DefaultWeightedEdge>();
	protected Map<String, Object> displaySettings;
	protected final TrackMateModel model;
	private TrackColorGenerator colorGenerator;

	/*
	 * CONSTRUCTOR
	 */

	public TrackOverlay(final TrackMateModel model, final ImagePlus imp, final Map<String, Object> displaySettings) {
		super(0, 0, imp);
		this.model = model;
		this.calibration = TMUtils.getSpatialCalibration(model.getSettings().imp);
		this.imp = imp;
		this.displaySettings = displaySettings;
	}

	/*
	 * PUBLIC METHODS
	 */

	public void setHighlight(Collection<DefaultWeightedEdge> edges) {
		this.highlight = edges;
	}

	@Override
	public final synchronized void drawOverlay(final Graphics g) {
		int xcorner = ic.offScreenX(0);
		int ycorner = ic.offScreenY(0);
		double magnification = getMagnification();

		boolean tracksVisible = (Boolean) displaySettings.get(TrackMateModelView.KEY_TRACKS_VISIBLE);
		if (!tracksVisible  || model.getTrackModel().getNFilteredTracks() == 0)
			return;

		final Graphics2D g2d = (Graphics2D)g;
		// Save graphic device original settings
		final AffineTransform originalTransform = g2d.getTransform();
		final Composite originalComposite = g2d.getComposite();
		final Stroke originalStroke = g2d.getStroke();
		final Color originalColor = g2d.getColor();	
<<<<<<< HEAD
		final double dt = model.getSettings().dt;
		final double mag = magnification;
=======
>>>>>>> e3cc4e04
		Spot source, target;

		// Deal with highlighted edges first: brute and thick display
		g2d.setStroke(new BasicStroke(4.0f,  BasicStroke.CAP_ROUND, BasicStroke.JOIN_ROUND));
		g2d.setColor(TrackMateModelView.DEFAULT_HIGHLIGHT_COLOR);
		for (DefaultWeightedEdge edge : highlight) {
			source = model.getTrackModel().getEdgeSource(edge);
			target = model.getTrackModel().getEdgeTarget(edge);
			drawEdge(g2d, source, target, xcorner, ycorner, magnification);
		}

		// The rest
		final int currentFrame = imp.getFrame() - 1;
		final int trackDisplayMode = (Integer) displaySettings.get(TrackMateModelView.KEY_TRACK_DISPLAY_MODE);
		final int trackDisplayDepth = (Integer) displaySettings.get(TrackMateModelView.KEY_TRACK_DISPLAY_DEPTH);
		final Map<Integer,Set<DefaultWeightedEdge>> trackEdges = model.getTrackModel().getTrackEdges(); 
		final Set<Integer> filteredTrackKeys = model.getTrackModel().getFilteredTrackIDs();
		
		g2d.setStroke(new BasicStroke(2.0f,  BasicStroke.CAP_ROUND, BasicStroke.JOIN_ROUND));
		if (trackDisplayMode == TrackMateModelView.TRACK_DISPLAY_MODE_LOCAL || trackDisplayMode == TrackMateModelView.TRACK_DISPLAY_MODE_LOCAL_QUICK) 
			g2d.setComposite(AlphaComposite.getInstance(AlphaComposite.SRC_OVER));

		// Determine bounds for limited view modes
		int minT = 0;
		int maxT = 0;
		switch (trackDisplayMode) {
		case TrackMateModelView.TRACK_DISPLAY_MODE_LOCAL:
		case TrackMateModelView.TRACK_DISPLAY_MODE_LOCAL_QUICK:
			minT = currentFrame - trackDisplayDepth;
			maxT = currentFrame + trackDisplayDepth;
			break;
		case TrackMateModelView.TRACK_DISPLAY_MODE_LOCAL_FORWARD:
		case TrackMateModelView.TRACK_DISPLAY_MODE_LOCAL_FORWARD_QUICK:
			minT = currentFrame;
			maxT = currentFrame + trackDisplayDepth;
			break;
		case TrackMateModelView.TRACK_DISPLAY_MODE_LOCAL_BACKWARD:
		case TrackMateModelView.TRACK_DISPLAY_MODE_LOCAL_BACKWARD_QUICK:
			minT = currentFrame - trackDisplayDepth;
			maxT = currentFrame;
			break;
		}

		float transparency;
		switch (trackDisplayMode) {

		case TrackMateModelView.TRACK_DISPLAY_MODE_WHOLE: {
			for (Integer trackID : filteredTrackKeys) {
				final Set<DefaultWeightedEdge> track = trackEdges.get(trackID);
				colorGenerator.setCurrentTrackID(trackID);
				for (DefaultWeightedEdge edge : track) {
					if (highlight.contains(edge))
						continue;

					source = model.getTrackModel().getEdgeSource(edge);
					target = model.getTrackModel().getEdgeTarget(edge);
					g2d.setColor(colorGenerator.color(edge));
					drawEdge(g2d, source, target, xcorner, ycorner, magnification);
				}
			}
			break;
		}

		case TrackMateModelView.TRACK_DISPLAY_MODE_LOCAL_QUICK: 
		case TrackMateModelView.TRACK_DISPLAY_MODE_LOCAL_FORWARD_QUICK: 
		case TrackMateModelView.TRACK_DISPLAY_MODE_LOCAL_BACKWARD_QUICK: {

			g2d.setRenderingHint(RenderingHints.KEY_ANTIALIASING, RenderingHints.VALUE_ANTIALIAS_OFF);

			for (Integer trackID : filteredTrackKeys) {
				colorGenerator.setCurrentTrackID(trackID);
				final Set<DefaultWeightedEdge> track= trackEdges.get(trackID);

				for (DefaultWeightedEdge edge : track) {
					if (highlight.contains(edge))
						continue;

					source = model.getTrackModel().getEdgeSource(edge);
					int sourceFrame = source.getFeature(Spot.FRAME).intValue();
					if (sourceFrame < minT || sourceFrame >= maxT)
						continue;

					target = model.getTrackModel().getEdgeTarget(edge);
					g2d.setColor(colorGenerator.color(edge));
					drawEdge(g2d, source, target, xcorner, ycorner, magnification);
				}
			}
			break;
		}

		case TrackMateModelView.TRACK_DISPLAY_MODE_LOCAL:
		case TrackMateModelView.TRACK_DISPLAY_MODE_LOCAL_FORWARD:
		case TrackMateModelView.TRACK_DISPLAY_MODE_LOCAL_BACKWARD: {

			g2d.setRenderingHint(RenderingHints.KEY_ANTIALIASING, RenderingHints.VALUE_ANTIALIAS_ON);

			for (Integer trackID : filteredTrackKeys) {
				colorGenerator.setCurrentTrackID(trackID);
				final Set<DefaultWeightedEdge> track= trackEdges.get(trackID);

				for (DefaultWeightedEdge edge : track) {
					if (highlight.contains(edge))
						continue;

					source = model.getTrackModel().getEdgeSource(edge);
					int sourceFrame = source.getFeature(Spot.FRAME).intValue();
					if (sourceFrame < minT || sourceFrame >= maxT)
						continue;

					transparency = (float) (1 - Math.abs(sourceFrame-currentFrame) / trackDisplayDepth);
					target = model.getTrackModel().getEdgeTarget(edge);
					g2d.setColor(colorGenerator.color(edge));
					drawEdge(g2d, source, target, xcorner, ycorner, magnification, transparency);
				}
			}
			break;

		}


		}

		// Restore graphic device original settings
		g2d.setTransform( originalTransform );
		g2d.setComposite(originalComposite);
		g2d.setStroke(originalStroke);
		g2d.setColor(originalColor);


	}

	/* 
	 * PROTECTED METHODS
	 */

	protected void drawEdge(final Graphics2D g2d, final Spot source, final Spot target,
			final int xcorner, final int ycorner, final double magnification, final float transparency) {
		// Find x & y in physical coordinates
		final double x0i = source.getFeature(Spot.POSITION_X);
		final double y0i = source.getFeature(Spot.POSITION_Y);
		final double x1i = target.getFeature(Spot.POSITION_X);
		final double y1i = target.getFeature(Spot.POSITION_Y);
		// In pixel units
		final double x0p = x0i / calibration[0] + 0.5f;
		final double y0p = y0i / calibration[1] + 0.5f;
		final double x1p = x1i / calibration[0] + 0.5f;
		final double y1p = y1i / calibration[1] + 0.5f;
		// Scale to image zoom
		final double x0s = (x0p - xcorner) * magnification ;
		final double y0s = (y0p - ycorner) * magnification ;
		final double x1s = (x1p - xcorner) * magnification ;
		final double y1s = (y1p - ycorner) * magnification ;
		// Round
		final int x0 = (int) Math.round(x0s);
		final int y0 = (int) Math.round(y0s);
		final int x1 = (int) Math.round(x1s);
		final int y1 = (int) Math.round(y1s);

		g2d.setComposite(AlphaComposite.getInstance(AlphaComposite.SRC_OVER, transparency));
		g2d.drawLine(x0, y0, x1, y1);

	}

	protected void drawEdge(final Graphics2D g2d, final Spot source, final Spot target,
			final int xcorner, final int ycorner, final double magnification) {
		// Find x & y in physical coordinates
		final double x0i = source.getFeature(Spot.POSITION_X);
		final double y0i = source.getFeature(Spot.POSITION_Y);
		final double x1i = target.getFeature(Spot.POSITION_X);
		final double y1i = target.getFeature(Spot.POSITION_Y);
		// In pixel units
		final double x0p = x0i / calibration[0] + 0.5f;
		final double y0p = y0i / calibration[1] + 0.5f;
		final double x1p = x1i / calibration[0] + 0.5f;
		final double y1p = y1i / calibration[1] + 0.5f; // so that spot centers are displayed on the pixel centers
		// Scale to image zoom
		final double x0s = (x0p - xcorner) * magnification ;
		final double y0s = (y0p - ycorner) * magnification ;
		final double x1s = (x1p - xcorner) * magnification ;
		final double y1s = (y1p - ycorner) * magnification ;
		// Round
		final int x0 = (int) Math.round(x0s);
		final int y0 = (int) Math.round(y0s);
		final int x1 = (int) Math.round(x1s);
		final int y1 = (int) Math.round(y1s);

		g2d.drawLine(x0, y0, x1, y1);

	}

	public void setTrackColorGenerator(TrackColorGenerator colorGenerator) {
		this.colorGenerator = colorGenerator;
	}

}<|MERGE_RESOLUTION|>--- conflicted
+++ resolved
@@ -73,11 +73,6 @@
 		final Composite originalComposite = g2d.getComposite();
 		final Stroke originalStroke = g2d.getStroke();
 		final Color originalColor = g2d.getColor();	
-<<<<<<< HEAD
-		final double dt = model.getSettings().dt;
-		final double mag = magnification;
-=======
->>>>>>> e3cc4e04
 		Spot source, target;
 
 		// Deal with highlighted edges first: brute and thick display
