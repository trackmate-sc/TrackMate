package fiji.plugin.trackmate.visualization.trackscheme;

import ij.ImagePlus;

import java.awt.Color;
import java.awt.Dimension;
import java.awt.Graphics2D;
import java.awt.Point;
import java.awt.event.WindowAdapter;
import java.awt.event.WindowEvent;
import java.awt.image.BufferedImage;
import java.util.ArrayList;
import java.util.Collection;
import java.util.HashMap;
import java.util.HashSet;
import java.util.Iterator;
import java.util.Map;
import java.util.Set;
import java.util.TreeMap;

import javax.swing.ImageIcon;
import javax.swing.JViewport;
import javax.swing.SwingUtilities;

import org.jgrapht.graph.DefaultWeightedEdge;

import com.mxgraph.model.mxCell;
import com.mxgraph.model.mxGeometry;
import com.mxgraph.model.mxICell;
import com.mxgraph.model.mxIGraphModel;
import com.mxgraph.util.mxCellRenderer;
import com.mxgraph.util.mxConstants;
import com.mxgraph.util.mxEvent;
import com.mxgraph.util.mxEventObject;
import com.mxgraph.util.mxEventSource.mxIEventListener;
import com.mxgraph.util.mxRectangle;
import com.mxgraph.util.mxStyleUtils;
import com.mxgraph.view.mxGraphSelectionModel;

import fiji.plugin.trackmate.Model;
import fiji.plugin.trackmate.ModelChangeEvent;
import fiji.plugin.trackmate.SelectionChangeEvent;
import fiji.plugin.trackmate.SelectionModel;
import fiji.plugin.trackmate.Spot;
import fiji.plugin.trackmate.visualization.AbstractTrackMateModelView;
import fiji.plugin.trackmate.visualization.TrackColorGenerator;
import fiji.plugin.trackmate.visualization.TrackMateModelView;

public class TrackScheme extends AbstractTrackMateModelView
{

	/*
	 * CONSTANTS
	 */
	private static final boolean DEBUG = false;

	private static final boolean DEBUG_SELECTION = false;

	public static final String INFO_TEXT = "<html>" + "TrackScheme displays the tracking results as track lanes, <br>" + "ignoring the spot actual position. " + "<p>" + "Tracks can be edited through link creation and removal." + "</html>";

	static final int Y_COLUMN_SIZE = 96;

	static final int X_COLUMN_SIZE = 160;

	static final int DEFAULT_CELL_WIDTH = 128;

	static final int DEFAULT_CELL_HEIGHT = 40;

	public static final ImageIcon TRACK_SCHEME_ICON = new ImageIcon( TrackSchemeFrame.class.getResource( "resources/track_scheme.png" ) );

	public static final String DEFAULT_COLOR = "#FF00FF";

	private static final Dimension DEFAULT_SIZE = new Dimension( 800, 600 );

	static final int TABLE_CELL_WIDTH = 40;

	static final Color GRID_COLOR = Color.GRAY;

	/** Are linking costs displayed by default? Can be changed in the toolbar. */
	static final boolean DEFAULT_DO_DISPLAY_COSTS_ON_EDGES = false;

	/** Do we display the background decorations by default? */
	static final boolean DEFAULT_DO_PAINT_DECORATIONS = true;

	/** Do we toggle linking mode by default? */
	static final boolean DEFAULT_LINKING_ENABLED = false;

	/** Do we capture thumbnails by default? */
	static final boolean DEFAULT_THUMBNAILS_ENABLED = false;

	private static final double[] ZOOM_LEVELS = new double[] { 1 / 100d, 1 / 50d, 1 / 20d, 1 / 10d, 1 / 5d, 1 / 2d, 1d, 2d, 5d, 10d, 20d };

	private static final int ZOOM_INITIAL_INDEX = 6;

	static final String KEY = "TRACKSCHEME";

	/*
	 * FIELDS
	 */

	/** The frame in which we display the TrackScheme GUI. */
	private TrackSchemeFrame gui;

	/** The JGraphX object that displays the graph. */
	private JGraphXAdapter graph;

	/** The graph layout in charge of re-aligning the cells. */
	private TrackSchemeGraphLayout graphLayout;

	/**
	 * A flag used to prevent double event firing when setting the selection
	 * programmatically.
	 */
	private boolean doFireSelectionChangeEvent = true;

	/**
	 * A flag used to prevent double event firing when setting the selection
	 * programmatically.
	 */
	private boolean doFireModelChangeEvent = true;

	/**
	 * The current row length for each frame. That is, for frame <code>i</code>,
	 * the number of cells on the row corresponding to frame <code>i</code> is
	 * <code>rowLength.get(i)</code>. This field is regenerated after each call
	 * to {@link #execute(Object)}.
	 */
	private Map< Integer, Integer > rowLengths = new HashMap< Integer, Integer >();

	/**
	 * Stores the column index that is the first one after all the track
	 * columns. This field is regenerated after each call to
	 * {@link #execute(Object)}.
	 */
	private int unlaidSpotColumn = 3;

	/**
	 * The instance in charge of generating the string image representation of
	 * spots imported in this view. If <code>null</code>, nothing is done.
	 */
	private SpotImageUpdater spotImageUpdater;

	TrackSchemeStylist stylist;

	/**
	 * If <code>true</code>, thumbnail will be captured and displayed with
	 * styles allowing it.
	 */
	private boolean doThumbnailCapture = DEFAULT_THUMBNAILS_ENABLED;

	/** Flag reporting whether we ran a thumbnail capture. See createThumbnails. */
	private boolean thumbnailCaptured = false;

	/** The current index in the zoom array we are at. */
	private int currentZoomIndex = ZOOM_INITIAL_INDEX;

	/*
	 * CONSTRUCTORS
	 */

	public TrackScheme( final Model model, final SelectionModel selectionModel )
	{
		super( model, selectionModel );
		initDisplaySettings();
		initGUI();
	}

	/*
	 * METHODS
	 */

	public void setSpotImageUpdater( final SpotImageUpdater spotImageUpdater )
	{
		this.spotImageUpdater = spotImageUpdater;
	}

	public SelectionModel getSelectionModel()
	{
		return selectionModel;
	}

	/**
	 * @return the column index that is the first one after all the track
	 *         columns.
	 */
	public int getUnlaidSpotColumn()
	{
		return unlaidSpotColumn;
	}

	/**
	 * @return the first free column for the target row.
	 */
	public int getNextFreeColumn( final int frame )
	{
		Integer columnIndex = rowLengths.get( frame );
		if ( null == columnIndex )
		{
			columnIndex = 2;
		}
		return columnIndex + 1;
	}

	/**
	 * Returns the GUI frame controlled by this class.
	 */
	public TrackSchemeFrame getGUI()
	{
		return gui;
	}

	/**
	 * Returns the {@link JGraphXAdapter} that serves as a model for the graph
	 * displayed in this frame.
	 */
	public JGraphXAdapter getGraph()
	{
		return graph;
	}

	/**
	 * Returns the graph layout in charge of arranging the cells on the graph.
	 */
	public TrackSchemeGraphLayout getGraphLayout()
	{
		return graphLayout;
	}

	/*
	 * PRIVATE METHODS
	 */

	/**
	 * Used to instantiate and configure the {@link JGraphXAdapter} that will be
	 * used for display.
	 */
	private JGraphXAdapter createGraph()
	{

		gui.logger.setStatus( "Creating graph adapter." );

		final JGraphXAdapter graph = new JGraphXAdapter( model );
		graph.setAllowLoops( false );
		graph.setAllowDanglingEdges( false );
		graph.setCellsCloneable( false );
		graph.setCellsSelectable( true );
		graph.setCellsDisconnectable( false );
		graph.setCellsMovable( true );
		graph.setGridEnabled( false );
		graph.setLabelsVisible( true );
		graph.setDropEnabled( false );

		// Cells removed from JGraphX
		graph.addListener( mxEvent.CELLS_REMOVED, new CellRemovalListener() );

		// Cell selection change
		graph.getSelectionModel().addListener( mxEvent.CHANGE, new SelectionChangeListener() );

		// Return graph
		return graph;
	}

	/**
	 * Updates or creates a cell for the target spot. Is called after the user
	 * modified a spot (location, radius, ...) somewhere else.
	 *
	 * @param spot
	 *            the spot that was modified.
	 */
	private mxICell updateCellOf( final Spot spot )
	{

		mxICell cell = graph.getCellFor( spot );
		graph.getModel().beginUpdate();
		try
		{
			if ( DEBUG )
				System.out.println( "[TrackScheme] modelChanged: updating cell for spot " + spot );
			if ( null == cell )
			{
				// mxCell not present in graph. Most likely because the
				// corresponding spot belonged
				// to an invisible track, and a cell was not created for it when
				// TrackScheme was
				// launched. So we create one on the fly now.
				final int row = getUnlaidSpotColumn();
				cell = insertSpotInGraph( spot, row );
				final int frame = spot.getFeature( Spot.FRAME ).intValue();
				rowLengths.put( frame, row + 1 );
			}

			// Update cell look
			if ( spotImageUpdater != null && doThumbnailCapture )
			{
				String style = cell.getStyle();
				final String imageStr = spotImageUpdater.getImageString( spot );
				style = mxStyleUtils.setStyle( style, mxConstants.STYLE_IMAGE, "data:image/base64," + imageStr );
				graph.getModel().setStyle( cell, style );
			}
		}
		finally
		{
			graph.getModel().endUpdate();
		}
		return cell;
	}

	/**
	 * Insert a spot in the {@link TrackSchemeFrame}, by creating a
	 * {@link mxCell} in the graph model of this frame and position it according
	 * to its feature.
	 */
	private mxICell insertSpotInGraph( final Spot spot, final int targetColumn )
	{
		mxICell cellAdded = graph.getCellFor( spot );
		if ( cellAdded != null )
		{
			// cell for spot already exist, do nothing and return original spot
			return cellAdded;
		}
		// Instantiate JGraphX cell
		cellAdded = graph.addJGraphTVertex( spot );
		// Position it
		final int row = spot.getFeature( Spot.FRAME ).intValue() + 1;
		final double x = ( targetColumn - 1 ) * X_COLUMN_SIZE - DEFAULT_CELL_WIDTH / 2;
		final double y = ( 0.5 + row ) * Y_COLUMN_SIZE - DEFAULT_CELL_HEIGHT / 2;
		final mxGeometry geometry = new mxGeometry( x, y, DEFAULT_CELL_WIDTH, DEFAULT_CELL_HEIGHT );
		cellAdded.setGeometry( geometry );
		// Set its style
		if ( null != spotImageUpdater && doThumbnailCapture )
		{
			final String imageStr = spotImageUpdater.getImageString( spot );
			graph.getModel().setStyle( cellAdded, mxConstants.STYLE_IMAGE + "=" + "data:image/base64," + imageStr );
		}
		return cellAdded;
	}

	/**
	 * Import a whole track from the {@link Model} and make it visible.
	 *
	 * @param trackIndex
	 *            the index of the track to show in TrackScheme
	 */
	private void importTrack( final int trackIndex )
	{
		model.beginUpdate();
		graph.getModel().beginUpdate();
		try
		{
			// Flag original track as visible
			model.setTrackVisibility( trackIndex, true );
			// Find adequate column
			final int targetColumn = getUnlaidSpotColumn();
			// Create cells for track
			final Set< Spot > trackSpots = model.getTrackModel().trackSpots( trackIndex );
			for ( final Spot trackSpot : trackSpots )
			{
				final int frame = trackSpot.getFeature( Spot.FRAME ).intValue();
				final int column = Math.max( targetColumn, getNextFreeColumn( frame ) );
				insertSpotInGraph( trackSpot, column );
				rowLengths.put( frame, column );
			}
			final Set< DefaultWeightedEdge > trackEdges = model.getTrackModel().trackEdges( trackIndex );
			for ( final DefaultWeightedEdge trackEdge : trackEdges )
			{
				graph.addJGraphTEdge( trackEdge );
			}
		}
		finally
		{
			model.endUpdate();
			graph.getModel().endUpdate();
		}
	}

	/**
	 * This method is called when the user has created manually an edge in the
	 * graph, by dragging a link between two spot cells. It checks whether the
	 * matching edge in the model exists, and tune what should be done
	 * accordingly.
	 *
	 * @param cell
	 *            the mxCell of the edge that has been manually created.
	 */
	protected void addEdgeManually( mxCell cell )
	{
		if ( cell.isEdge() )
		{
			final mxIGraphModel graphModel = graph.getModel();
			cell.setValue( "New" );
			model.beginUpdate();
			graphModel.beginUpdate();
			try
			{

				Spot source = graph.getSpotFor( cell.getSource() );
				Spot target = graph.getSpotFor( cell.getTarget() );

				if ( DEBUG )
				{
					System.out.println( "[TrackScheme] #addEdgeManually: edge is between 2 spots belonging to the same frame. Removing it." );
					System.out.println( "[TrackScheme] #addEdgeManually: adding edge between source " + source + " at frame " + source.getFeature( Spot.FRAME ).intValue() + " and target " + target + " at frame " + target.getFeature( Spot.FRAME ).intValue() );
				}

				if ( Spot.frameComparator.compare( source, target ) == 0 )
				{
					// Prevent adding edges between spots that belong to the
					// same frame

					if ( DEBUG )
					{
						System.out.println( "[TrackScheme] addEdgeManually: edge is between 2 spots belonging to the same frame. Removing it." );
					}
					graph.removeCells( new Object[] { cell } );

				}
				else
				{
					// We can add it to the model

					// Put them right in order: since we use a oriented graph,
					// we want the source spot to precede in time.
					if ( Spot.frameComparator.compare( source, target ) > 0 )
					{

						if ( DEBUG )
						{
							System.out.println( "[TrackScheme] #addEdgeManually: Source " + source + " succeed target " + target + ". Inverting edge direction." );
						}

						final Spot tmp = source;
						source = target;
						target = tmp;
					}
					// We add a new jGraphT edge to the underlying model, if it
					// does not exist yet.
					DefaultWeightedEdge edge = model.getTrackModel().getEdge( source, target );
					if ( null == edge )
					{
						edge = model.addEdge( source, target, -1 );
						if ( DEBUG )
						{
							System.out.println( "[TrackScheme] #addEdgeManually: Creating new edge: " + edge + "." );
						}
					}
					else
					{
						// Ah. There was an existing edge in the model we were
						// trying to re-add there, from the graph.
						// We remove the graph edge we have added,
						if ( DEBUG )
						{
							System.out.println( "[TrackScheme] #addEdgeManually: Edge pre-existed. Retrieve it." );
						}
						graph.removeCells( new Object[] { cell } );
						// And re-create a graph edge from the model edge.
						cell = graph.addJGraphTEdge( edge );
						cell.setValue( String.format( "%.1f", model.getTrackModel().getEdgeWeight( edge ) ) );
						// We also need now to check if the edge belonged to a
						// visible track. If not,
						// we make it visible.
						final int ID = model.getTrackModel().trackIDOf( edge );
						// This will work, because track indices will be
						// reprocessed only after the graphModel.endUpdate()
						// reaches 0. So now, it's like we are dealing with the
						// track indices priori to modification.
						if ( model.getTrackModel().isVisible( ID ) )
						{
							if ( DEBUG )
							{
								System.out.println( "[TrackScheme] #addEdgeManually: Track was visible. Do nothing." );
							}
						}
						else
						{
							if ( DEBUG )
							{
								System.out.println( "[TrackScheme] #addEdgeManually: Track was invisible. Make it visible." );
							}
							importTrack( ID );
						}
					}
					graph.mapEdgeToCell( edge, cell );
				}

			}
			finally
			{
				graphModel.endUpdate();
				model.endUpdate();
				selectionModel.clearEdgeSelection();
			}
		}
	}

	/*
	 * OVERRIDEN METHODS
	 */

	@Override
	public void selectionChanged( final SelectionChangeEvent event )
	{
		if ( DEBUG_SELECTION )
			System.out.println( "[TrackSchemeFrame] selectionChanged: received event " + event.hashCode() + " from " + event.getSource() + ". Fire flag is " + doFireSelectionChangeEvent );
		if ( !doFireSelectionChangeEvent )
			return;
		doFireSelectionChangeEvent = false;

		{
			final ArrayList< Object > newSelection = new ArrayList< Object >( selectionModel.getSpotSelection().size() + selectionModel.getEdgeSelection().size() );
			final Iterator< DefaultWeightedEdge > edgeIt = selectionModel.getEdgeSelection().iterator();
			while ( edgeIt.hasNext() )
			{
				final mxICell cell = graph.getCellFor( edgeIt.next() );
				if ( null != cell )
				{
					newSelection.add( cell );
				}
			}
			final Iterator< Spot > spotIt = selectionModel.getSpotSelection().iterator();
			while ( spotIt.hasNext() )
			{
				final mxICell cell = graph.getCellFor( spotIt.next() );
				if ( null != cell )
				{
					newSelection.add( cell );
				}
			}
			final mxGraphSelectionModel mGSmodel = graph.getSelectionModel();
			mGSmodel.setCells( newSelection.toArray() );
		}

		// Center on selection if we added one spot exactly
		final Map< Spot, Boolean > spotsAdded = event.getSpots();
		if ( spotsAdded != null && spotsAdded.size() == 1 )
		{
			final boolean added = spotsAdded.values().iterator().next();
			if ( added )
			{
				final Spot spot = spotsAdded.keySet().iterator().next();
				centerViewOn( spot );
			}
		}
		doFireSelectionChangeEvent = true;
	}

	@Override
	public void centerViewOn( final Spot spot )
	{
		gui.centerViewOn( graph.getCellFor( spot ) );
	}

	/**
	 * Used to catch spot creation events that occurred elsewhere, for instance
	 * by manual editing in the {@link AbstractTrackMateModelView}.
	 * <p>
	 * We have to deal with the graph modification ourselves here, because the
	 * {@link Model} model holds a non-listenable JGraphT instance. A
	 * modification made to the model would not be reflected on the graph here.
	 */
	@Override
	public void modelChanged( final ModelChangeEvent event )
	{

		// Only catch model changes
		if ( event.getEventID() != ModelChangeEvent.MODEL_MODIFIED )
			return;

		graph.getModel().beginUpdate();
		try
		{
			final ArrayList< mxICell > cellsToRemove = new ArrayList< mxICell >();

			final int targetColumn = getUnlaidSpotColumn();

			// Deal with spots
			if ( !event.getSpots().isEmpty() )
			{

				final Collection< mxCell > spotsWithStyleToUpdate = new HashSet< mxCell >();

				for ( final Spot spot : event.getSpots() )
				{

					if ( event.getSpotFlag( spot ) == ModelChangeEvent.FLAG_SPOT_ADDED )
					{

						final int frame = spot.getFeature( Spot.FRAME ).intValue();
						// Put in the graph
						final int column = Math.max( targetColumn, getNextFreeColumn( frame ) );
						final mxICell newCell = insertSpotInGraph( spot, column ); // move
																					// in
																					// right+1
																					// free
																					// column
						rowLengths.put( frame, column );
						spotsWithStyleToUpdate.add( ( mxCell ) newCell );

					}
					else if ( event.getSpotFlag( spot ) == ModelChangeEvent.FLAG_SPOT_MODIFIED )
					{

						// Change the look of the cell
						final mxICell cell = updateCellOf( spot );
						spotsWithStyleToUpdate.add( ( mxCell ) cell );

					}
					else if ( event.getSpotFlag( spot ) == ModelChangeEvent.FLAG_SPOT_REMOVED )
					{

						final mxICell cell = graph.getCellFor( spot );
						cellsToRemove.add( cell );

					}
				}
				graph.removeCells( cellsToRemove.toArray(), true );
				stylist.updateVertexStyle( spotsWithStyleToUpdate );
			}

		}
		finally
		{
			graph.getModel().endUpdate();
		}

		// Deal with edges
		if ( !event.getEdges().isEmpty() )
		{

			graph.getModel().beginUpdate();
			try
			{

				if ( event.getEdges().size() > 0 )
				{

					final Map< Integer, Set< mxCell >> edgesToUpdate = new HashMap< Integer, Set< mxCell >>();

					for ( final DefaultWeightedEdge edge : event.getEdges() )
					{

						if ( event.getEdgeFlag( edge ) == ModelChangeEvent.FLAG_EDGE_ADDED )
						{

							mxCell edgeCell = graph.getCellFor( edge );
							if ( null == edgeCell )
							{

								// Make sure target & source cells exist

								final Spot source = model.getTrackModel().getEdgeSource( edge );
								final mxCell sourceCell = graph.getCellFor( source );
								if ( sourceCell == null )
								{
									final int frame = source.getFeature( Spot.FRAME ).intValue();
									// Put in the graph
									final int targetColumn = getUnlaidSpotColumn();
									final int column = Math.max( targetColumn, getNextFreeColumn( frame ) );
									insertSpotInGraph( source, column ); // move
																			// in
																			// right+1
																			// free
																			// column
									rowLengths.put( frame, column );
								}

								final Spot target = model.getTrackModel().getEdgeTarget( edge );
								final mxCell targetCell = graph.getCellFor( target );
								if ( targetCell == null )
								{
									final int frame = target.getFeature( Spot.FRAME ).intValue();
									// Put in the graph
									final int targetColumn = getUnlaidSpotColumn();
									final int column = Math.max( targetColumn, getNextFreeColumn( frame ) );
									insertSpotInGraph( target, column ); // move
																			// in
																			// right+1
																			// free
																			// column
									rowLengths.put( frame, column );
								}

								// And finally create the edge cell
								edgeCell = graph.addJGraphTEdge( edge );

							}

							graph.getModel().add( graph.getDefaultParent(), edgeCell, 0 );

							// Add it to the map of cells to recolor
							final Integer trackID = model.getTrackModel().trackIDOf( edge );
							Set< mxCell > edgeSet = edgesToUpdate.get( trackID );
							if ( edgesToUpdate.get( trackID ) == null )
							{
								edgeSet = new HashSet< mxCell >();
								edgesToUpdate.put( trackID, edgeSet );
							}
							edgeSet.add( edgeCell );

						}
						else if ( event.getEdgeFlag( edge ) == ModelChangeEvent.FLAG_EDGE_MODIFIED )
						{
							// Add it to the map of cells to recolor
							final Integer trackID = model.getTrackModel().trackIDOf( edge );
							Set< mxCell > edgeSet = edgesToUpdate.get( trackID );
							if ( edgesToUpdate.get( trackID ) == null )
							{
								edgeSet = new HashSet< mxCell >();
								edgesToUpdate.put( trackID, edgeSet );
							}
							edgeSet.add( graph.getCellFor( edge ) );

						}
						else if ( event.getEdgeFlag( edge ) == ModelChangeEvent.FLAG_EDGE_REMOVED )
						{

							final mxCell cell = graph.getCellFor( edge );
							graph.removeCells( new Object[] { cell } );
						}
					}

					stylist.execute( edgesToUpdate );
					SwingUtilities.invokeLater( new Runnable()
					{
						@Override
						public void run()
						{
							gui.graphComponent.refresh();
							gui.graphComponent.repaint();
						}
					} );

				}
			}
			finally
			{
				graph.getModel().endUpdate();
			}
		}
	}

	@Override
	public Map< String, Object > getDisplaySettings()
	{
		return displaySettings;
	}

	@Override
	public void setDisplaySettings( final String key, final Object value )
	{
		if ( key == TrackMateModelView.KEY_TRACK_COLORING )
		{
			if ( null != stylist )
			{
				// pass the new one to the track overlay - we ignore its spot
				// coloring and keep the spot coloring
				final TrackColorGenerator colorGenerator = ( TrackColorGenerator ) value;
				stylist.setColorGenerator( colorGenerator );
				doTrackStyle();
				refresh();
			}
		}
		displaySettings.put( key, value );
	}

	@Override
	public Object getDisplaySettings( final String key )
	{
		return displaySettings.get( key );
	}

	@Override
	public void render()
	{
		final long start = System.currentTimeMillis();
		// Graph to mirror model
		this.graph = createGraph();
		gui.logger.setProgress( 0.5 );

		SwingUtilities.invokeLater( new Runnable()
		{
			@Override
			public void run()
			{
				// Pass graph to GUI
				gui.logger.setStatus( "Generating GUI components." );
				gui.init( graph );

				// Init functions that set look and position
				gui.logger.setStatus( "Creating style manager." );
				TrackScheme.this.stylist = new TrackSchemeStylist( graph, ( TrackColorGenerator ) displaySettings.get( KEY_TRACK_COLORING ) );
				gui.logger.setStatus( "Creating layout manager." );
				TrackScheme.this.graphLayout = new TrackSchemeGraphLayout( graph, model, gui.graphComponent );

				// Execute style and layout
				gui.logger.setProgress( 0.75 );
				doTrackStyle();

				gui.logger.setStatus( "Executing layout." );
				doTrackLayout();

				gui.logger.setProgress( 0.9 );

				gui.logger.setStatus( "Refreshing display." );
				gui.graphComponent.refresh();
				final mxRectangle bounds = graph.getView().validatePoints( null, graph.getDefaultParent() );
				if ( null == bounds )
				{ // This happens when there is not track to display
					return;
				}
				final Dimension dim = new Dimension();
				dim.setSize( bounds.getRectangle().width + bounds.getRectangle().x, bounds.getRectangle().height + bounds.getRectangle().y );
				gui.graphComponent.getGraphControl().setPreferredSize( dim );
				gui.logger.setStatus( "" );

				gui.logger.setProgress( 0 );
				final long end = System.currentTimeMillis();
				gui.logger.log( String.format( "Rendering done in %.1f s.", ( end - start ) / 1000d ) );
			}
		} );
	}

	@Override
	public void refresh()
	{}

	@Override
	public void clear()
	{
		System.out.println( "[TrackScheme] clear() called" );
	}

	@Override
	public Model getModel()
	{
		return model;
	}

	/*
	 * PROTECTED METHODS
	 */

	protected void initDisplaySettings()
	{
		displaySettings.put( KEY_SPOTS_VISIBLE, true );
		displaySettings.put( KEY_DISPLAY_SPOT_NAMES, false );
		// displaySettings.put(KEY_SPOT_COLORING, new
		// SpotColorGenerator(model));
		// displaySettings.put(KEY_TRACK_COLORING, new
		// PerTrackFeatureColorGenerator(model,
		// TrackIndexAnalyzer.TRACK_INDEX));
		displaySettings.put( KEY_SPOT_RADIUS_RATIO, 1.0f );
		displaySettings.put( KEY_TRACKS_VISIBLE, true );
		displaySettings.put( KEY_TRACK_DISPLAY_MODE, DEFAULT_TRACK_DISPLAY_MODE );
		displaySettings.put( KEY_TRACK_DISPLAY_DEPTH, DEFAULT_TRACK_DISPLAY_DEPTH );
		displaySettings.put( KEY_COLORMAP, DEFAULT_COLOR_MAP );
	}

	/*
	 * PRIVATE METHODS
	 */

	/**
	 * Called when the user makes a selection change in the graph. Used to
	 * forward this event to the {@link InfoPane} and to other
	 * {@link SelectionChangeListener}s.
	 *
	 * @param model
	 *            the selection model
	 * @param added
	 *            the cells <b>removed</b> from selection (careful, inverted)
	 * @param removed
	 *            the cells <b>added</b> to selection (careful, inverted)
	 */
	private void userChangedSelection( final mxGraphSelectionModel mxGSmodel, final Collection< Object > added, final Collection< Object > removed )
	{ // Seems to be inverted
		if ( !doFireSelectionChangeEvent )
			return;
		final Collection< Spot > spotsToAdd = new ArrayList< Spot >();
		final Collection< Spot > spotsToRemove = new ArrayList< Spot >();
		final Collection< DefaultWeightedEdge > edgesToAdd = new ArrayList< DefaultWeightedEdge >();
		final Collection< DefaultWeightedEdge > edgesToRemove = new ArrayList< DefaultWeightedEdge >();

		if ( null != added )
		{
			for ( final Object obj : added )
			{
				final mxCell cell = ( mxCell ) obj;

				if ( cell.getChildCount() > 0 )
				{

					for ( int i = 0; i < cell.getChildCount(); i++ )
					{
						final mxICell child = cell.getChildAt( i );
						if ( child.isVertex() )
						{
							final Spot spot = graph.getSpotFor( child );
							spotsToRemove.add( spot );
						}
						else
						{
							final DefaultWeightedEdge edge = graph.getEdgeFor( child );
							edgesToRemove.add( edge );
						}
					}

				}
				else
				{

					if ( cell.isVertex() )
					{
						final Spot spot = graph.getSpotFor( cell );
						spotsToRemove.add( spot );
					}
					else
					{
						final DefaultWeightedEdge edge = graph.getEdgeFor( cell );
						edgesToRemove.add( edge );
					}
				}
			}
		}

		if ( null != removed )
		{
			for ( final Object obj : removed )
			{
				final mxCell cell = ( mxCell ) obj;

				if ( cell.getChildCount() > 0 )
				{

					for ( int i = 0; i < cell.getChildCount(); i++ )
					{
						final mxICell child = cell.getChildAt( i );
						if ( child.isVertex() )
						{
							final Spot spot = graph.getSpotFor( child );
							spotsToAdd.add( spot );
						}
						else
						{
							final DefaultWeightedEdge edge = graph.getEdgeFor( child );
							edgesToAdd.add( edge );
						}
					}

				}
				else
				{

					if ( cell.isVertex() )
					{
						final Spot spot = graph.getSpotFor( cell );
						spotsToAdd.add( spot );
					}
					else
					{
						final DefaultWeightedEdge edge = graph.getEdgeFor( cell );
						edgesToAdd.add( edge );
					}
				}
			}
		}
		if ( DEBUG_SELECTION )
			System.out.println( "[TrackScheme] userChangeSelection: sending selection change to model." );
		doFireSelectionChangeEvent = false;
		if ( !edgesToAdd.isEmpty() )
			selectionModel.addEdgeToSelection( edgesToAdd );
		if ( !spotsToAdd.isEmpty() )
			selectionModel.addSpotToSelection( spotsToAdd );
		if ( !edgesToRemove.isEmpty() )
			selectionModel.removeEdgeFromSelection( edgesToRemove );
		if ( !spotsToRemove.isEmpty() )
			selectionModel.removeSpotFromSelection( spotsToRemove );
		doFireSelectionChangeEvent = true;
	}

	private void initGUI()
	{
		this.gui = new TrackSchemeFrame( this );
		final String title = "TrackScheme";
		gui.setTitle( title );
		gui.setSize( DEFAULT_SIZE );
		gui.addWindowListener( new WindowAdapter()
		{
			@Override
			public void windowClosing( final WindowEvent e )
			{
				model.removeModelChangeListener( TrackScheme.this );
			}
		} );
		gui.setVisible( true );
	}

	/*
	 * INNER CLASSES
	 */

	private class CellRemovalListener implements mxIEventListener
	{

		@Override
		public void invoke( final Object sender, final mxEventObject evt )
		{

			if ( DEBUG )
				System.out.println( "[TrackScheme] CellRemovalListener: cells removed - Source of event is " + sender.getClass() + ". Fire flag is " + doFireModelChangeEvent );

			if ( !doFireModelChangeEvent )
				return;

			// Separate spots from edges
			final Object[] objects = ( Object[] ) evt.getProperty( "cells" );
			final HashSet< Spot > spotsToRemove = new HashSet< Spot >();
			final ArrayList< DefaultWeightedEdge > edgesToRemove = new ArrayList< DefaultWeightedEdge >();
			for ( final Object obj : objects )
			{
				final mxCell cell = ( mxCell ) obj;
				if ( null != cell )
				{
					if ( cell.isVertex() )
					{
						// Build list of removed spots
						final Spot spot = graph.getSpotFor( cell );
						spotsToRemove.add( spot );
						// Clean maps
						graph.removeMapping( spot );
					}
					else if ( cell.isEdge() )
					{
						// Build list of removed edges
						final DefaultWeightedEdge edge = graph.getEdgeFor( cell );
						if ( null == edge )
							continue;
						edgesToRemove.add( edge );
						// Clean maps
						graph.removeMapping( edge );
					}
				}
			}

			evt.consume();

			// Clean model
			doFireModelChangeEvent = false;
			model.beginUpdate();
			try
			{
				selectionModel.clearSelection();
				// We remove edges first so that we ensure we do not end having
				// orphan edges.
				// Normally JGraphT handles that well, but we enforce things
				// here. To be sure.
				for ( final DefaultWeightedEdge edge : edgesToRemove )
				{
					model.removeEdge( edge );
				}
				for ( final Spot spot : spotsToRemove )
				{
					model.removeSpot( spot );
				}

			}
			finally
			{
				model.endUpdate();
			}
			doFireModelChangeEvent = true;
		}

	}

	private class SelectionChangeListener implements mxIEventListener
	{

		@Override
		@SuppressWarnings( "unchecked" )
		public void invoke( final Object sender, final mxEventObject evt )
		{
			if ( DEBUG_SELECTION )
				System.out.println( "[TrackSchemeFrame] SelectionChangeListener: selection changed by " + sender + ". Fire event flag is " + doFireSelectionChangeEvent );
			if ( !doFireSelectionChangeEvent || sender != graph.getSelectionModel() )
				return;
			final mxGraphSelectionModel model = ( mxGraphSelectionModel ) sender;
			final Collection< Object > added = ( Collection< Object > ) evt.getProperty( "added" );
			final Collection< Object > removed = ( Collection< Object > ) evt.getProperty( "removed" );
			userChangedSelection( model, added, removed );
		}
	}

	/*
	 * ACTIONS called from gui parts
	 */

	/**
	 * Toggle whether drag-&-drop linking is allowed.
	 *
	 * @return the current settings value, after toggling.
	 */
	public boolean toggleLinking()
	{
		final boolean enabled = gui.graphComponent.getConnectionHandler().isEnabled();
		gui.graphComponent.getConnectionHandler().setEnabled( !enabled );
		return !enabled;
	}

	/**
	 * Toggle whether thumbnail capture is enabled.
	 *
	 * @return the current settings value, after toggling.
	 */
	public boolean toggleThumbnail()
	{
		if ( !doThumbnailCapture && !thumbnailCaptured )
		{
			createThumbnails();
		}
		doThumbnailCapture = !doThumbnailCapture;
		return doThumbnailCapture;
	}

	public void zoomIn()
	{
<<<<<<< HEAD
		gui.graphComponent.zoomIn();
=======
		currentZoomIndex++;
		if ( currentZoomIndex > ZOOM_LEVELS.length - 1 )
		{
			currentZoomIndex = ZOOM_LEVELS.length - 1;
		}
		gui.graphComponent.zoomTo( ZOOM_LEVELS[ currentZoomIndex ], true );
>>>>>>> dd328ccd
	}

	public void zoomOut()
	{
<<<<<<< HEAD
		gui.graphComponent.zoomOut();
=======
		currentZoomIndex--;
		if ( currentZoomIndex < 0 )
		{
			currentZoomIndex = 0;
		}
		gui.graphComponent.zoomTo( ZOOM_LEVELS[ currentZoomIndex ], true );
>>>>>>> dd328ccd
	}

	public void resetZoom()
	{
<<<<<<< HEAD
		gui.graphComponent.zoomTo( 1.0, false );
=======
		currentZoomIndex = ZOOM_INITIAL_INDEX;
		gui.graphComponent.zoomTo( ZOOM_LEVELS[ currentZoomIndex ], true );
>>>>>>> dd328ccd
	}

	public void doTrackStyle()
	{
		if ( null == stylist ) { return; }
		gui.logger.setStatus( "Setting style." );

		graph.getModel().beginUpdate();
		try
		{

			// Collect edges
			final Set< Integer > trackIDs = model.getTrackModel().trackIDs( true );
			final HashMap< Integer, Set< mxCell >> edgeMap = new HashMap< Integer, Set< mxCell >>( trackIDs.size() );
			for ( final Integer trackID : trackIDs )
			{
				final Set< DefaultWeightedEdge > edges = model.getTrackModel().trackEdges( trackID );
				final HashSet< mxCell > set = new HashSet< mxCell >( edges.size() );
				for ( final DefaultWeightedEdge edge : edges )
				{
					set.add( graph.getCellFor( edge ) );
				}
				edgeMap.put( trackID, set );
			}

			// Give them style
			final Set< mxICell > verticesUpdated = stylist.execute( edgeMap );

			// Take care of vertices
			final HashSet< mxCell > missedVertices = new HashSet< mxCell >( graph.getVertexCells() );
			missedVertices.removeAll( verticesUpdated );
			stylist.updateVertexStyle( missedVertices );

		}
		finally
		{
			graph.getModel().endUpdate();
		}
	}

	/**
	 * Captures and stores the thumbnail image that will be displayed in each
	 * spot cell, when using styles that can display images.
	 */
	private void createThumbnails()
	{
		// Group spots per frame
		final Set< Integer > frames = model.getSpots().keySet();
		final HashMap< Integer, HashSet< Spot >> spotPerFrame = new HashMap< Integer, HashSet< Spot >>( frames.size() );
		for ( final Integer frame : frames )
		{
			spotPerFrame.put( frame, new HashSet< Spot >( model.getSpots().getNSpots( frame, true ) ) ); // max
																											// size
		}
		for ( final Integer trackID : model.getTrackModel().trackIDs( true ) )
		{
			for ( final Spot spot : model.getTrackModel().trackSpots( trackID ) )
			{
				final int frame = spot.getFeature( Spot.FRAME ).intValue();
				spotPerFrame.get( frame ).add( spot );
			}
		}
		// Set spot image to cell style
		if ( null != spotImageUpdater )
		{
			gui.logger.setStatus( "Collecting spot thumbnails." );
			int index = 0;
			try
			{
				graph.getModel().beginUpdate();

				// Iterate per frame
				for ( final Integer frame : frames )
				{
					for ( final Spot spot : spotPerFrame.get( frame ) )
					{

						final mxICell cell = graph.getCellFor( spot );
						final String imageStr = spotImageUpdater.getImageString( spot );
						String style = cell.getStyle();
						style = mxStyleUtils.setStyle( style, mxConstants.STYLE_IMAGE, "data:image/base64," + imageStr );
						graph.getModel().setStyle( cell, style );

					}
					gui.logger.setProgress( ( double ) index++ / frames.size() );
				}
			}
			finally
			{
				graph.getModel().endUpdate();
				gui.logger.setProgress( 0d );
				gui.logger.setStatus( "" );
				thumbnailCaptured = true; // After that they will be kept in
											// synch thanks to #modelChanged
			}
		}
	}

	public void doTrackLayout()
	{
		// Position cells
		graphLayout.execute( null );
		rowLengths = graphLayout.getRowLengths();
		int maxLength = 2;
		for ( final int rowLength : rowLengths.values() )
		{
			if ( maxLength < rowLength )
			{
				maxLength = rowLength;
			}
		}
		unlaidSpotColumn = maxLength;
		gui.graphComponent.refresh();
	}

	public void captureUndecorated()
	{
		final BufferedImage image = mxCellRenderer.createBufferedImage( graph, null, 1, Color.WHITE, true, null, gui.graphComponent.getCanvas() );
		final ImagePlus imp = new ImagePlus( "TrackScheme capture", image );
		imp.show();
	}

	public void captureDecorated()
	{
		final JViewport view = gui.graphComponent.getViewport();
		final Point currentPos = view.getViewPosition();
		view.setViewPosition( new Point( 0, 0 ) ); // We have to do that
													// otherwise, top left is
													// not painted
		final Dimension size = view.getViewSize();
		final BufferedImage image = ( BufferedImage ) view.createImage( size.width, size.height );
		final Graphics2D captureG = image.createGraphics();
		view.paintComponents( captureG );
		view.setViewPosition( currentPos );
		final ImagePlus imp = new ImagePlus( "TrackScheme capture", image );
		imp.show();
	}

	public boolean toggleDisplayDecoration()
	{
		final boolean enabled = gui.graphComponent.isDoPaintDecorations();
		gui.graphComponent.setDoPaintDecorations( !enabled );
		gui.graphComponent.repaint();
		return !enabled;
	}

	/**
	 * Create links between all the spots currently in the {@link Model}
	 * selection. We update simultaneously the {@link Model} and the
	 * {@link JGraphXAdapter}.
	 */
	public void linkSpots()
	{

		// Sort spots by time
		final TreeMap< Integer, Spot > spotsInTime = new TreeMap< Integer, Spot >();
		for ( final Spot spot : selectionModel.getSpotSelection() )
		{
			spotsInTime.put( spot.getFeature( Spot.FRAME ).intValue(), spot );
		}

		// Find adequate column
		final int targetColumn = getUnlaidSpotColumn();

		// Then link them in this order
		model.beginUpdate();
		graph.getModel().beginUpdate();
		try
		{
			final Iterator< Integer > it = spotsInTime.keySet().iterator();
			final Integer previousTime = it.next();
			Spot previousSpot = spotsInTime.get( previousTime );
			// If this spot belong to an invisible track, we make it visible
			Integer ID = model.getTrackModel().trackIDOf( previousSpot );
			if ( ID != null && !model.getTrackModel().isVisible( ID ) )
			{
				importTrack( ID );
			}

			while ( it.hasNext() )
			{
				final Integer currentTime = it.next();
				final Spot currentSpot = spotsInTime.get( currentTime );
				// If this spot belong to an invisible track, we make it visible
				ID = model.getTrackModel().trackIDOf( currentSpot );
				if ( ID != null && !model.getTrackModel().isVisible( ID ) )
				{
					importTrack( ID );
				}
				// Check that the cells matching the 2 spots exist in the graph
				mxICell currentCell = graph.getCellFor( currentSpot );
				if ( null == currentCell )
				{
					currentCell = insertSpotInGraph( currentSpot, targetColumn );
					if ( DEBUG )
					{
						System.out.println( "[TrackScheme] linkSpots: creating cell " + currentCell + " for spot " + currentSpot );
					}
				}
				mxICell previousCell = graph.getCellFor( previousSpot );
				if ( null == previousCell )
				{
					final int frame = previousSpot.getFeature( Spot.FRAME ).intValue();
					final int column = Math.max( targetColumn, getNextFreeColumn( frame ) );
					rowLengths.put( frame, column );
					previousCell = insertSpotInGraph( previousSpot, column );
					if ( DEBUG )
					{
						System.out.println( "[TrackScheme] linkSpots: creating cell " + previousCell + " for spot " + previousSpot );
					}
				}
				// Check if the model does not have already a edge for these 2
				// spots (that is
				// the case if the 2 spot are in an invisible track, which track
				// scheme does not
				// know of).
				DefaultWeightedEdge edge = model.getTrackModel().getEdge( previousSpot, currentSpot );
				if ( null == edge )
				{
					// We create a new edge between 2 spots, and pair it with a
					// new cell edge.
					edge = model.addEdge( previousSpot, currentSpot, -1 );
					final mxCell cell = graph.addJGraphTEdge( edge );
					cell.setValue( "New" );
				}
				else
				{
					// We retrieve the edge, and pair it with a new cell edge.
					final mxCell cell = graph.addJGraphTEdge( edge );
					cell.setValue( String.format( "%.1f", model.getTrackModel().getEdgeWeight( edge ) ) );
					// Also, if the existing edge belonged to an existing
					// invisible track, we make it visible.
					ID = model.getTrackModel().trackIDOf( edge );
					if ( ID != null && !model.getTrackModel().isVisible( ID ) )
					{
						importTrack( ID );
					}
				}
				previousSpot = currentSpot;
			}
		}
		finally
		{
			graph.getModel().endUpdate();
			model.endUpdate();
		}
	}

	/**
	 * Removes the cell selected by the user in the GUI.
	 */
	public void removeSelectedCells()
	{
		graph.getModel().beginUpdate();
		try
		{
			graph.removeCells( graph.getSelectionCells() );
			// Will be caught by the graph listeners
		}
		finally
		{
			graph.getModel().endUpdate();
		}
	}

	public void selectTrack( final Collection< mxCell > vertices, final Collection< mxCell > edges, final int direction )
	{

		// Look for spot and edges matching given mxCells
		final HashSet< Spot > inspectionSpots = new HashSet< Spot >( vertices.size() );
		for ( final mxCell cell : vertices )
		{
			final Spot spot = graph.getSpotFor( cell );
			if ( null == spot )
			{
				if ( DEBUG )
				{
					System.out.println( "[TrackScheme] selectWholeTrack: tried to retrieve cell " + cell + ", unknown to spot map." );
				}
				continue;
			}
			inspectionSpots.add( spot );
		}
		final HashSet< DefaultWeightedEdge > inspectionEdges = new HashSet< DefaultWeightedEdge >( edges.size() );
		for ( final mxCell cell : edges )
		{
			final DefaultWeightedEdge dwe = graph.getEdgeFor( cell );
			if ( null == dwe )
			{
				if ( DEBUG )
				{
					System.out.println( "[TrackScheme] select whole track: tried to retrieve cell " + cell + ", unknown to edge map." );
				}
				continue;
			}
			inspectionEdges.add( dwe );
		}
		// Forward to selection model
		selectionModel.selectTrack( inspectionSpots, inspectionEdges, direction );
	}

	@Override
	public String getKey()
	{
		return KEY;
	}

}<|MERGE_RESOLUTION|>--- conflicted
+++ resolved
@@ -1124,40 +1124,28 @@
 
 	public void zoomIn()
 	{
-<<<<<<< HEAD
-		gui.graphComponent.zoomIn();
-=======
 		currentZoomIndex++;
 		if ( currentZoomIndex > ZOOM_LEVELS.length - 1 )
 		{
 			currentZoomIndex = ZOOM_LEVELS.length - 1;
 		}
 		gui.graphComponent.zoomTo( ZOOM_LEVELS[ currentZoomIndex ], true );
->>>>>>> dd328ccd
 	}
 
 	public void zoomOut()
 	{
-<<<<<<< HEAD
-		gui.graphComponent.zoomOut();
-=======
 		currentZoomIndex--;
 		if ( currentZoomIndex < 0 )
 		{
 			currentZoomIndex = 0;
 		}
 		gui.graphComponent.zoomTo( ZOOM_LEVELS[ currentZoomIndex ], true );
->>>>>>> dd328ccd
 	}
 
 	public void resetZoom()
 	{
-<<<<<<< HEAD
-		gui.graphComponent.zoomTo( 1.0, false );
-=======
 		currentZoomIndex = ZOOM_INITIAL_INDEX;
 		gui.graphComponent.zoomTo( ZOOM_LEVELS[ currentZoomIndex ], true );
->>>>>>> dd328ccd
 	}
 
 	public void doTrackStyle()
