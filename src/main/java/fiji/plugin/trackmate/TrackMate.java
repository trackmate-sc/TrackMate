--- conflicted
+++ resolved
@@ -30,25 +30,21 @@
  * The TrackMate_ class runs on the currently active time-lapse image (2D or 3D)
  * and both identifies and tracks bright spots over time.
  * </p>
- *
+ * 
  * <p>
  * <b>Required input:</b> A 2D or 3D time-lapse image with bright blobs.
  * </p>
- *
- * @author Nicholas Perry, Jean-Yves Tinevez - Institut Pasteur - July 2010 -
- *         2011 - 2012 - 2013
- *
+ * 
+ * @author Nicholas Perry, Jean-Yves Tinevez, Johannes Schindelin - Institut
+ *         Pasteur - July 2010 - 2011 - 2012 - 2013 - 2014
+ * 
  */
 public class TrackMate implements Benchmark, MultiThreaded, Algorithm
 {
 
 	public static final String PLUGIN_NAME_STR = "TrackMate";
 
-<<<<<<< HEAD
-	public static final String PLUGIN_NAME_VERSION = "2.2.0";
-=======
 	public static final String PLUGIN_NAME_VERSION = "2.3.0-SNAPSHOT";
->>>>>>> 95ae4861
 
 	/**
 	 * The model this trackmate will shape.
