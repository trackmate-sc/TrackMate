--- conflicted
+++ resolved
@@ -18,13 +18,8 @@
 	<description></description>
 
 	<properties>
-<<<<<<< HEAD
-		<!-- Prevent the plugin from being copied to ./plugins/ by default -->
-		<imagej.app.directory>../fiji/</imagej.app.directory>
-=======
 		<!-- Target Fiji dir for clean upload. -->
 		<imagej.app.directory>../Fiji.app/</imagej.app.directory>
->>>>>>> 9fe00caa
 	</properties>
 
 	<dependencies>
@@ -63,10 +58,6 @@
 		<dependency>
 			<groupId>org.jdom</groupId>
 			<artifactId>jdom2</artifactId>
-<<<<<<< HEAD
-=======
-			<!-- <version>2.0.5</version> -->
->>>>>>> 9fe00caa
 		</dependency>
 		<dependency>
 			<groupId>org.jfree</groupId>
