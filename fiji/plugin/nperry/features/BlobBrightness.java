package fiji.plugin.nperry.features;

import mpicbg.imglib.container.array.ArrayContainerFactory;
import mpicbg.imglib.cursor.special.SphereCursor;
import mpicbg.imglib.image.Image;
import mpicbg.imglib.image.ImageFactory;
import mpicbg.imglib.type.numeric.RealType;
import mpicbg.imglib.type.numeric.integer.UnsignedByteType;
import fiji.plugin.nperry.Feature;
import fiji.plugin.nperry.Spot;

public class BlobBrightness <T extends RealType<T>> extends IndependentFeatureAnalyzer {

	/*
	 * FIELDS
	 */
	
	/** The {@link Feature} that this FeatureAnalyzer extracts. */
	private static final Feature FEATURE = Feature.BRIGHTNESS;
	/** The original image that is analyzed. */
	private Image<T> img;
	/** The diameter of the blob, in physical units. */
	private float diam;
	/** The calibration of the image, used to convert from physical units to pixel units. */
	private float[] calibration;
	
	/*
	 * CONSTRUCTORS
	 */
	
	public BlobBrightness(Image<T> originalImage, float diam, float[] calibration) {
		this.img = originalImage;
		this.diam = diam;
		this.calibration = calibration;
	}

	public BlobBrightness(Image<T> originalImage, float diam) {
		this(originalImage, diam, originalImage.getCalibration());
	}
	
	/*
	 * PUBLIC METHODS
	 */
	
	@Override
	public Feature getFeature() {
		return FEATURE;
	}

	@Override
	public boolean isNormalized() {
		return false;
	}

	@Override
	public void process(Spot spot) {
		
		// 1 - Initialize sphere cursor
		SphereCursor<T> cursor = new SphereCursor<T>(img, spot.getCoordinates(), diam/2, calibration);
		
		// 2 - Iterate pixels in sphere, and aggregate total intensity.
		float intensity = 0;
		while (cursor.hasNext()) {
			cursor.next();
<<<<<<< HEAD
			//int[] pos = cursor.getPosition();
			//System.out.print(pos[0] + ", " + pos[1] + ", " + pos[2] + "; ");
=======
>>>>>>> 8b33fb18
			intensity += cursor.getType().getRealFloat();
		}
		
		// 3 - Store the total intensity as a feature in this Spot
		spot.addFeature(FEATURE, intensity);
	}
	
	public static void main(String[] args) {

		Image<UnsignedByteType> testImage = new ImageFactory<UnsignedByteType>(
				new UnsignedByteType(),
				new ArrayContainerFactory()
		).createImage(new int[] {200, 200, 40} );
		
		float[] center = new float[]  {20, 20, 20};
		Spot s1 = new Spot(center);

		float radius = 2;
		float[] calibration = new float[] {0.2f, 0.2f, 1};
		SphereCursor<UnsignedByteType> cursor = new SphereCursor<UnsignedByteType>(
				testImage, 
				s1.getCoordinates(), 
				radius, // µm
				calibration);
		int volume = 0;
		while(cursor.hasNext()) {
			volume++;
			cursor.fwd();
			cursor.getType().inc(); // to check we did not walk multiple times on a single pixel
		}
		cursor.close();
		
		BlobBrightness<UnsignedByteType> bb = new BlobBrightness<UnsignedByteType>(testImage, 2*radius, calibration);
		bb.process(s1);
		
		
		
	}
}<|MERGE_RESOLUTION|>--- conflicted
+++ resolved
@@ -62,11 +62,6 @@
 		float intensity = 0;
 		while (cursor.hasNext()) {
 			cursor.next();
-<<<<<<< HEAD
-			//int[] pos = cursor.getPosition();
-			//System.out.print(pos[0] + ", " + pos[1] + ", " + pos[2] + "; ");
-=======
->>>>>>> 8b33fb18
 			intensity += cursor.getType().getRealFloat();
 		}
 		
