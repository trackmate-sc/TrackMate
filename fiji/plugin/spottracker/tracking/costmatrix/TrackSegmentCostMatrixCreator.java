--- conflicted
+++ resolved
@@ -4,12 +4,8 @@
 
 import Jama.Matrix;
 
-<<<<<<< HEAD
 import fiji.plugin.spottracker.Featurable;
 import fiji.plugin.spottracker.TrackNode;
-=======
-import fiji.plugin.spottracker.Spot;
->>>>>>> 6db17a85
 import fiji.plugin.spottracker.Utils;
 import fiji.plugin.spottracker.tracking.LAPTracker.Settings;
 import fiji.plugin.spottracker.tracking.costfunction.GapClosingCostFunction;
@@ -95,32 +91,21 @@
 	/** The list of middle Spots which can participate in merge events. */
 	protected ArrayList<TrackNode<K>> mergingMiddlePoints;
 	/** The list of middle Spots which can participate in splitting events. */
-<<<<<<< HEAD
 	protected ArrayList<TrackNode<K>> splittingMiddlePoints;
-	
-=======
-	protected ArrayList<Spot> splittingMiddlePoints;
 	/** User supplied settings for creating the cost matrix. */
 	protected Settings settings;
->>>>>>> 6db17a85
 	
 	/**
 	 * 
 	 * @param trackSegments A list of track segments (each track segment is 
 	 * an <code>ArrayList</code> of <code>Spots</code>.
 	 */
-<<<<<<< HEAD
-	public TrackSegmentCostMatrixCreator(ArrayList< ArrayList<TrackNode<K>> > trackSegments) {
+
+	public TrackSegmentCostMatrixCreator(ArrayList< ArrayList<TrackNode<K>> > trackSegments, Settings settings) {
 		this.trackSegments = trackSegments;
 		this.mergingMiddlePoints = new ArrayList<TrackNode<K>>();
 		this.splittingMiddlePoints = new ArrayList<TrackNode<K>>();
-=======
-	public TrackSegmentCostMatrixCreator(ArrayList< ArrayList<Spot> > trackSegments, Settings settings) {
-		this.trackSegments = trackSegments;
-		this.mergingMiddlePoints = new ArrayList<Spot>();
-		this.splittingMiddlePoints = new ArrayList<Spot>();
 		this.settings = settings;
->>>>>>> 6db17a85
 	}
 	
 	
@@ -209,67 +194,6 @@
 	 * @param trackSegments An ArrayList of track segments, where each segment is its own ArrayList of Spots.
 	 * @return An ArrayList containing references to all the middle Spots in the track segments.
 	 */
-	public ArrayList<Spot> getTrackSegmentMiddlePoints(ArrayList< ArrayList<Spot> > trackSegments) {
-		ArrayList<Spot> middlePoints = new ArrayList<Spot>();
-		for (ArrayList<Spot> trackSegment : trackSegments) {
-			if (trackSegment.size() >= 3) {
-				for (int i = 1; i < trackSegment.size() - 1; i++) { 	// Extract middle Spots only.
-					middlePoints.add(trackSegment.get(i));
-				}
-			}
-		}
-		return middlePoints;
-	}
-
-	
-	/*
-	 * Creates the top left quadrant of the overall cost matrix, which contains the costs 
-	 * for gap closing, merging, and splitting (as well as the empty middle section).
-	 */
-	private Matrix createTopLeftQuadrant() {
-		
-		// Create submatrices of top left quadrant (gap closing, merging, splitting, and empty middle
-		Matrix gapClosingScores = getGapClosingCostSubMatrix(trackSegments.size());
-		Matrix mergingScores = getMergingScores(trackSegments.size());
-		Matrix splittingScores = getSplittingScores(trackSegments.size());
-		Matrix middle = new Matrix(splittingMiddlePoints.size(), mergingMiddlePoints.size(), BLOCKED);
-		
-		// Initialize the top left quadrant
-		final int numRows = trackSegments.size() + splittingMiddlePoints.size();
-		final int numCols = trackSegments.size() + mergingMiddlePoints.size();
-		Matrix topLeft = new Matrix(numRows, numCols);
-		
-		// Fill in top left quadrant
-		topLeft.setMatrix(0, trackSegments.size() - 1, 0, trackSegments.size() - 1, gapClosingScores);
-		topLeft.setMatrix(trackSegments.size(), numRows - 1, 0, trackSegments.size() - 1, splittingScores);
-		topLeft.setMatrix(0, trackSegments.size() - 1, trackSegments.size(), numCols - 1, mergingScores);
-		topLeft.setMatrix(trackSegments.size(), numRows - 1, trackSegments.size(), numCols - 1, middle);
-		
-		return topLeft;
-	}
-	
-<<<<<<< HEAD
-	@SuppressWarnings("unused")
-	private void printMatrix (Matrix m, String s) {
-		Matrix n = m.copy();
-		System.out.println(s);
-		for (int i = 0; i < n.getRowDimension(); i++) {
-			for (int j = 0; j < n.getColumnDimension(); j++) {
-				if (n.get(i, j) == Double.MAX_VALUE) {
-					n.set(i, j, Double.NaN);
-				}
-			}
-		}
-		n.print(4,2);
-	}
-=======
->>>>>>> 6db17a85
-	
-	/* For debugging, use this to print a matrix where the max value
-	 * is NaN, and not Double.MAX_VALUE which makes displaying the matrix
-	 * impossible
-	 */
-<<<<<<< HEAD
 	public ArrayList<TrackNode<K>> getTrackSegmentMiddlePoints(ArrayList< ArrayList<TrackNode<K>> > trackSegments) {
 		ArrayList<TrackNode<K>> middlePoints = new ArrayList<TrackNode<K>>();
 		for (ArrayList<TrackNode<K>> trackSegment : trackSegments) {
@@ -282,7 +206,39 @@
 		return middlePoints;
 	}
 
-=======
+	
+	/**
+	 * Creates the top left quadrant of the overall cost matrix, which contains the costs 
+	 * for gap closing, merging, and splitting (as well as the empty middle section).
+	 */
+	private Matrix createTopLeftQuadrant() {
+		// Create submatrices of top left quadrant (gap closing, merging, splitting, and empty middle
+		Matrix gapClosingScores = getGapClosingCostSubMatrix(trackSegments.size());
+		Matrix mergingScores = getMergingScores(trackSegments.size());
+		Matrix splittingScores = getSplittingScores(trackSegments.size());
+		Matrix middle = new Matrix(splittingMiddlePoints.size(), mergingMiddlePoints.size(), BLOCKED);
+		
+		// Initialize the top left quadrant
+		final int numRows = trackSegments.size() + splittingMiddlePoints.size();
+		final int numCols = trackSegments.size() + mergingMiddlePoints.size();
+		Matrix topLeft = new Matrix(numRows, numCols);
+		
+		// Fill in top left quadrant
+		topLeft.setMatrix(0, trackSegments.size() - 1, 0, trackSegments.size() - 1, gapClosingScores);
+		topLeft.setMatrix(trackSegments.size(), numRows - 1, 0, trackSegments.size() - 1, splittingScores);
+		topLeft.setMatrix(0, trackSegments.size() - 1, trackSegments.size(), numCols - 1, mergingScores);
+		topLeft.setMatrix(trackSegments.size(), numRows - 1, trackSegments.size(), numCols - 1, middle);
+		
+		return topLeft;
+	}
+
+	
+
+	
+	/** For debugging, use this to print a matrix where the max value
+	 * is NaN, and not Double.MAX_VALUE which makes displaying the matrix
+	 * impossible
+	 */
 //	private void printMatrix (Matrix m, String s) {
 //		Matrix n = m.copy();
 //		System.out.println(s);
@@ -296,18 +252,12 @@
 //		n.print(4,2);
 //	}
 	
->>>>>>> 6db17a85
-	
-	/*
+	/**
 	 * Uses a gap closing cost function to fill in the gap closing costs submatrix.
 	 */
 	private Matrix getGapClosingCostSubMatrix(int n) {
 		final Matrix gapClosingScores = new Matrix(n, n);
-<<<<<<< HEAD
-		GapClosingCostFunction<K> gapClosing = new GapClosingCostFunction<K>(gapClosingScores, GAP_CLOSING_TIME_WINDOW, MAX_DIST_SEGMENTS, BLOCKED, trackSegments);
-=======
-		GapClosingCostFunction gapClosing = new GapClosingCostFunction(gapClosingScores, settings.gapClosingTimeWindow, settings.maxDistSegments, BLOCKED, trackSegments);
->>>>>>> 6db17a85
+		GapClosingCostFunction<K> gapClosing = new GapClosingCostFunction<K>(gapClosingScores, settings.gapClosingTimeWindow, settings.maxDistSegments, BLOCKED, trackSegments);
 		gapClosing.applyCostFunction();
 		return gapClosingScores;
 	}
@@ -318,26 +268,18 @@
 	 */
 	private Matrix getMergingScores(int n) {
 		final Matrix mergingScores = new Matrix(n, middlePoints.size());
-<<<<<<< HEAD
-		MergingCostFunction<K> merging = new MergingCostFunction<K>(mergingScores, trackSegments, middlePoints, MAX_DIST_SEGMENTS, BLOCKED, INTENSITY_RATIO_CUTOFFS);
-=======
-		MergingCostFunction merging = new MergingCostFunction(mergingScores, trackSegments, middlePoints, settings.maxDistSegments, BLOCKED, settings.minIntensityRatio, settings.maxIntensityRatio);
->>>>>>> 6db17a85
+		MergingCostFunction<K> merging = new MergingCostFunction<K>(mergingScores, trackSegments, middlePoints, settings.maxDistSegments, BLOCKED, settings.minIntensityRatio, settings.maxIntensityRatio);
 		merging.applyCostFunction();
 		return pruneColumns(mergingScores, mergingMiddlePoints);
 	}
 
-<<<<<<< HEAD
-	private Matrix pruneColumns (Matrix m, ArrayList<TrackNode<K>> keptMiddleSpots) {
-=======
-	
-	/*
+	
+	/**
 	 * Iterates through the complete cost matrix, and removes any columns
 	 * that only contain BLOCKED (there are no useful columns with non-BLOCKED
 	 * values). Returns the pruned matrix with the empty columns.
 	 */
-	private Matrix pruneColumns (Matrix m, ArrayList<Spot> keptMiddleSpots) {
->>>>>>> 6db17a85
+	private Matrix pruneColumns (Matrix m, ArrayList<TrackNode<K>> keptMiddleSpots) {
 
 		// Find all columns that contain a cost (a value != BLOCKED)
 		double[][] full = m.copy().getArray();
@@ -370,18 +312,13 @@
 
 		return new Matrix(pruned);
 	}
-
-<<<<<<< HEAD
-	private Matrix pruneRows (Matrix m, ArrayList<TrackNode<K>> keptMiddleSpots) {
-=======
-	
-	/*
+	
+	/**
 	 * Iterates through the complete cost matrix, and removes any rows
 	 * that only contain BLOCKED (there are no useful rows with non-BLOCKED
 	 * values). Returns the pruned matrix with the empty rows.
 	 */
-	private Matrix pruneRows (Matrix m, ArrayList<Spot> keptMiddleSpots) {
->>>>>>> 6db17a85
+	private Matrix pruneRows (Matrix m, ArrayList<TrackNode<K>> keptMiddleSpots) {
 
 		// Find all rows that contain a cost (a value != BLOCKED)
 		double[][] full = m.copy().getArray();
@@ -419,11 +356,7 @@
 	 */
 	private Matrix getSplittingScores(int n) {
 		final Matrix splittingScores = new Matrix(middlePoints.size(), n);	
-<<<<<<< HEAD
-		SplittingCostFunction<K> splitting = new SplittingCostFunction<K>(splittingScores, trackSegments, middlePoints, MAX_DIST_SEGMENTS, BLOCKED, INTENSITY_RATIO_CUTOFFS);
-=======
-		SplittingCostFunction splitting = new SplittingCostFunction(splittingScores, trackSegments, middlePoints, settings.maxDistSegments, BLOCKED, settings.minIntensityRatio, settings.maxIntensityRatio);
->>>>>>> 6db17a85
+		SplittingCostFunction<K> splitting = new SplittingCostFunction<K>(splittingScores, trackSegments, middlePoints, settings.maxDistSegments, BLOCKED, settings.minIntensityRatio, settings.maxIntensityRatio);
 		splitting.applyCostFunction();
 		return pruneRows(splittingScores, splittingMiddlePoints);
 	}
