package fiji.plugin.spottracker.tracking.costfunction;

import java.util.ArrayList;

import fiji.plugin.spottracker.Featurable;
import fiji.plugin.spottracker.Feature;
import fiji.plugin.spottracker.TrackNode;
import fiji.plugin.spottracker.Utils;
import fiji.plugin.spottracker.tracking.LAPTracker;

import Jama.Matrix;

/**
 * <p>Merging cost function used with {@link LAPTracker}.
 * 
 * <p>The <b>cost function</b> is:
 * 
 * <p><code>d^2 * p</code>, p > 1
 * <p><code>d^2 * (1/(p^2))</code>, p < 1
 * 
 * <p>d = euclidean distance between two objects
 * <p>p = (intensity of middle point, frame t+1) / ((intensity of end point, frame t) + (intensity of middle point, frame t))
 * 
 * <p>The <b>thresholds</b> used are:
 * <ul>
 * <li>Must be within a certain number of frames.</li>
 * <li>Must be within a certain distance.</li>
 * <li>p, the intensity ratio, must be within a certain range</li>
 * </ul>
 * 
 * See equations (5) and (6) in the paper.
 * 
 * @author Nicholas Perry
 *
 */
public class MergingCostFunction <K extends Featurable> implements CostFunctions {
	
	/** The cost matrix. */
	protected Matrix m;
	/** The distance threshold. */
	protected double maxDist;
	/** The value used to block an assignment in the cost matrix. */
	protected double blocked;
	/** The list of track segments. */
	protected ArrayList< ArrayList<TrackNode<K>> > trackSegments;
	/** The list of middle points. */
	protected ArrayList<TrackNode<K>> middlePoints;
	/** Thresholds for the intensity ratios. */
	protected double minIntensityRatio;
	/** Thresholds for the intensity ratios. */
	protected double maxIntensityRatio;
	
<<<<<<< HEAD
	public MergingCostFunction(Matrix m, ArrayList< ArrayList<TrackNode<K>> > trackSegments, ArrayList<TrackNode<K>> middlePoints, double maxDist, double blocked, double[] intensityThresholds) {
=======
	public MergingCostFunction(Matrix m, ArrayList< ArrayList<Spot> > trackSegments, ArrayList<Spot> middlePoints, double maxDist, double blocked, double minIntensityRatio, double maxIntensityRatio) {
>>>>>>> 6db17a85
		this.m = m;
		this.trackSegments = trackSegments;
		this.middlePoints = middlePoints;
		this.maxDist = maxDist;
		this.blocked = blocked;
		this.minIntensityRatio = minIntensityRatio;
		this.maxIntensityRatio = maxIntensityRatio;
	}
	
	@Override
	public void applyCostFunction() {
		double iRatio, d2, s;
		int segLength;
		TrackNode<K> end, middle;
		float tend, tmiddle;
		
		for (int i = 0; i < trackSegments.size(); i++) {
			for (int j = 0; j < middlePoints.size(); j++) {
				segLength = trackSegments.get(i).size();
				end = trackSegments.get(i).get(segLength - 1);
				middle = middlePoints.get(j);
				
				// Frame threshold - middle Spot must be one frame ahead of the end Spot
				tend = end.getObject().getFeature(Feature.POSITION_T);
				tmiddle = middle.getObject().getFeature(Feature.POSITION_T);
				if (tmiddle - tend > 1) { // TODO change 1 into a parameter
					m.set(i, j, blocked);
					continue;
				}
				
				// Radius threshold
				d2 = Utils.euclideanDistanceSquared(end.getObject(), middle.getObject());
				if (d2 > maxDist*maxDist) {
					m.set(i, j, blocked);
					continue;
				}
				
				K middleSpot = middle.getParents().iterator().next().getObject();
				iRatio = middle.getObject().getFeature(Feature.MEAN_INTENSITY) / (middleSpot.getFeature(Feature.MEAN_INTENSITY) + end.getObject().getFeature(Feature.MEAN_INTENSITY));
				
				// Intensity threshold -  must be within min and max intensity thresholds
				if (iRatio > maxIntensityRatio || iRatio < minIntensityRatio) {
					m.set(i, j, blocked);
					continue;
				}
				
				if (iRatio >= 1)
					s = d2 * iRatio;
				else
					s = d2 * ( 1 / (iRatio * iRatio) );

				// Set score
				m.set(i, j, s);
			}
		}
	}
}<|MERGE_RESOLUTION|>--- conflicted
+++ resolved
@@ -50,11 +50,7 @@
 	/** Thresholds for the intensity ratios. */
 	protected double maxIntensityRatio;
 	
-<<<<<<< HEAD
-	public MergingCostFunction(Matrix m, ArrayList< ArrayList<TrackNode<K>> > trackSegments, ArrayList<TrackNode<K>> middlePoints, double maxDist, double blocked, double[] intensityThresholds) {
-=======
-	public MergingCostFunction(Matrix m, ArrayList< ArrayList<Spot> > trackSegments, ArrayList<Spot> middlePoints, double maxDist, double blocked, double minIntensityRatio, double maxIntensityRatio) {
->>>>>>> 6db17a85
+	public MergingCostFunction(Matrix m, ArrayList< ArrayList<TrackNode<K>> > trackSegments, ArrayList<TrackNode<K>> middlePoints, double maxDist, double blocked, double minIntensityRatio, double maxIntensityRatio) {
 		this.m = m;
 		this.trackSegments = trackSegments;
 		this.middlePoints = middlePoints;
